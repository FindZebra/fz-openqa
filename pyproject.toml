--- conflicted
+++ resolved
@@ -36,11 +36,7 @@
 jsondiff = "^1.3.0"
 plotly = "^5.4.0"
 einops = "^0.3.2"
-<<<<<<< HEAD
-huggingface-hub = "^0.2.1"
-=======
 singledispatchmethod = "^1.0"
->>>>>>> c8a82d92
 
 
 [tool.poetry.scripts]
