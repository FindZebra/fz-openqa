--- conflicted
+++ resolved
@@ -158,16 +158,9 @@
 
     def load_base_dataset(self) -> DatasetDict:
         """Load the base HuggingFace dataset."""
-<<<<<<< HEAD
-        args = [self.dset_script_path_or_id]
-        if self.dset_name is not None:
-            args.append(self.dset_name)
-        return load_dataset(*args, cache_dir=self.cache_dir)
-=======
         return load_dataset(
             self.dset_script_path_or_id, name=self.dset_name, cache_dir=self.cache_dir
         )
->>>>>>> bcdaa564
 
     def filter_dataset(self, dataset: HfDataset) -> HfDataset:
         """Apply filter operation to the dataset and return"""
