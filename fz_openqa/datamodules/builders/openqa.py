--- conflicted
+++ resolved
@@ -103,12 +103,8 @@
         # transform for the collate_fn
         self.transform = transform
 
-        # index
+        # objects
         self.index_builder = index_builder
-
-        # relevance classifier
-        if not isinstance(relevance_classifier, (Pipe)):
-            relevance_classifier = None
 
         # arguments
         self.output_columns = output_columns
@@ -160,7 +156,6 @@
         """
         Build the OpenQA dataset using a base `dataset`, which questions are
         mapped to a `corpus` using the `index`.
-
         Parameters
         ----------
         format
@@ -177,7 +172,6 @@
         -------
         OpenQaDataset
             The `dataset` mapped to the `corpus` using the `index`
-
         """
         # de-activate formatting for the dataset to avoid messing up
         # with the newly added columns in map_dataset
@@ -237,7 +231,6 @@
     ) -> DatasetDict:
         """
         Map the dataset with documents from the corpus.
-
         NB: SystemExit: 15: is due to an error in huggingface dataset when attempting
         deleting the the dataset, see issue #114.
         """
@@ -267,15 +260,6 @@
             index.cache_query_dataset(flat_dataset, collate_fn=collate_fn)
 
         # Search the document and tag them with `document.match_score`
-<<<<<<< HEAD
-        blocks = [
-            (
-                "Search documents",
-                SearchCorpus(
-                    index,
-                    k=n_retrieved_documents,
-                    level=question_nesting_level,
-=======
         pipe = BlockSequential(
             [
                 (
@@ -288,12 +272,7 @@
                         # the one of the documents minus 1: {question : [doc_1, doc_2, ...]}
                         level=self.document_nesting_level - 1,
                     ),
->>>>>>> c8a82d92
                 ),
-            )
-        ]
-        if relevance_classifier is not None:
-            blocks += [
                 (
                     "Classify documents",
                     FetchAndClassifyDocuments(
@@ -317,8 +296,7 @@
                     SortDocuments(level=self.document_nesting_level) if sort_documents else None,
                 ),
             ]
-
-        pipe = BlockSequential(blocks)
+        )
 
         # adjust the batch size to account for the documents
         map_kwargs = {
@@ -404,6 +382,7 @@
             collate_pipe=self.corpus_builder._get_collate_pipe(),
             level=self.document_nesting_level,
         )
+
         return BlockSequential(
             [
                 ("Collate Q&A + document indexes", collate_qad),
