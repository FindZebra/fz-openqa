from typing import Any
from typing import Dict
from typing import List
from typing import Optional

import dill  # type: ignore
import rich
from datasets import concatenate_datasets
from datasets import Dataset
from datasets import DatasetDict
from datasets import load_dataset
from loguru import logger
from warp_pipes import ApplyAsFlatten
from warp_pipes import CollateField
from warp_pipes import Expand
from warp_pipes import Gate
from warp_pipes import HasPrefix
from warp_pipes import HfDataset
from warp_pipes import Identity
from warp_pipes import In
from warp_pipes import infer_batch_shape
from warp_pipes import Parallel
<<<<<<< HEAD
from warp_pipes import pprint_batch
=======
from warp_pipes import PrintBatch
>>>>>>> 0aee1996
from warp_pipes import Reduce
from warp_pipes import RenameKeys
from warp_pipes import Sequential
from warp_pipes.support.datasets_utils import keep_only_columns

from .adapters import DATASET_ADAPTERS
from .hf_dataset import HfDatasetBuilder
from .preprocessing import DatasetPreprocessing
from .utils.format_row import format_row_concatenated_questions
from .utils.format_row import format_row_flat_questions
from fz_openqa.datamodules.generators import fz_queries
from fz_openqa.datamodules.generators import medqa
from fz_openqa.datamodules.generators import quality
from fz_openqa.datamodules.pipelines.preprocessing import FormatAndTokenize
from fz_openqa.datamodules.pipes.concat_fields import ConcatTokenFields
from fz_openqa.datamodules.pipes.query_expansion import QueryExpansion
from fz_openqa.datamodules.utils.transformations import set_index_column
from fz_openqa.tokenizers.static import ANS_TOKEN
from fz_openqa.tokenizers.static import DOC_TOKEN
from fz_openqa.tokenizers.static import QUERY_TOKEN

QA_DATASETS = {
    "medqa-us": (medqa.__file__, "us"),
    "medqa-tw": (medqa.__file__, "tw"),
    "quality": (quality.__file__, None),
    "race": ("race", "all"),
    "race-hard": ("race", "hard"),
    "race-middle": ("race", "middle"),
    "medmcqa": ("medmcqa", None),
    "fz-queries": (fz_queries.__file__, None),
}


class QaBuilder(HfDatasetBuilder):
    # HuggingFace dataset id or local path to script
    # these values are set dynamically in the __init__

    # nesting level of the question field
    nesting_level = 0

    # name of the attributes that will be converted to
    # tensors in the preprocessing function
    pt_attributes = [
        "question.input_ids",
        "question.attention_mask",
        "question.idx",
        "question.row_idx",
        "answer.input_ids",
        "answer.attention_mask",
        "answer.target",
        "document.proposal_score",
    ]

    # number of options
    n_options = 4

    # output columns
    column_names = [
        "answer.text",
        "answer.input_ids",
        "answer.attention_mask",
        "answer.target",
        "question.text",
        "question.metamap",
        "question.input_ids",
        "question.attention_mask",
    ]

    def __init__(
        self,
        *args,
        n_query_tokens: int = 1,
        n_answer_tokens: int = 1,
        query_expansion: Optional[int] = None,
        dset_name: str = "medqa-us",
        drop_documents: bool = True,
        preprocessing_op: Optional[DatasetPreprocessing] = None,
        **kwargs,
    ):
        super(QaBuilder, self).__init__(*args, **kwargs)
        self.query_expansion = query_expansion
        self.n_query_tokens = n_query_tokens
        self.n_answer_tokens = n_answer_tokens
        self.drop_documents = drop_documents
        self.preprocessing_op = preprocessing_op

        # set the dataset attributes
        for dn in dset_name.split("+"):
            if dn not in QA_DATASETS:
                raise ValueError(f"Unknown dataset {dn}, available: {list(QA_DATASETS.keys())}")

        self.dset_name = dset_name

    def load_one_dataset(self, dset_name, **kwargs):
        # load the dataset
        dset_args = QA_DATASETS.get(dset_name, (dset_name,))
        dataset = load_dataset(*dset_args, **kwargs)

        # adapt the dataset
        if dset_name in DATASET_ADAPTERS:
            adapter = DATASET_ADAPTERS[dset_name]()
            dataset, corpus = adapter(dataset, num_proc=self.num_proc)
        return dataset

    def load_base_dataset(self) -> DatasetDict:
        """
        Loads the base dataset. Multiple dataset names can be passed
        using "+" as a separator. e.g. "tw+us"
        """
        dset_names = sorted(self.dset_name.split("+"))
        for dset_name in dset_names:
            script_id, name = QA_DATASETS[dset_name]
            logger.info(f"Loading dataset `{script_id}` with `{name}`")

        # load the base datasets
        kwargs = {"cache_dir": self.cache_dir}
        dsets = {dset_name: self.load_one_dataset(dset_name, **kwargs) for dset_name in dset_names}

        # apply preprocessing operators
        if self.preprocessing_op is not None:
            dsets = {
                dset_name: self.preprocessing_op(
                    d,
                    num_proc=self.num_proc,
                    dset_name=dset_name,
                )
                for dset_name, d in dsets.items()
            }

        # convert the dict of datasets to a list of datasets
        dsets = list(dsets.values())

        # concatenate the datasets
        if len(dsets) == 1:
            return dsets[0]
        else:
            # check that all datasets have the same splits
            splits = set(dsets[0].keys())
            if not all(set(dset.keys()) == splits for dset in dsets):
                raise ValueError(
                    f"Datasets do not all have the same splits. "
                    f"Found {[set(dset.keys()) for dset in dsets]}"
                )

            # only keep the columns that appear in all datasets
            shared_columns = set.intersection(
                *(set(ds.column_names) for dset in dsets for ds in dset.values())
            )
            dsets = [keep_only_columns(dset, list(shared_columns)) for dset in dsets]

            # concatenate and add the `dataset.idx` column
            dsets_dict = DatasetDict()
            for split in splits:
                split_dsets = [d[split] for d in dsets]
                split_dsets = [
                    d.add_column("dataset.idx", [i] * len(d)) for i, d in enumerate(split_dsets)
                ]
                split_dsets = concatenate_datasets(split_dsets)
                dsets_dict[split] = split_dsets

            return dsets_dict

    def preprocess_dataset(self, dataset: HfDataset) -> HfDataset:
        """Apply processing steps to the dataset.
        Tokenization and formatting as PyTorch tensors"""

        if self.drop_documents:
            cols = list({c for c in dataset.column_names if "document." in c})
            logger.info(f"Dropping document columns {cols}")
            dataset = dataset.remove_columns(cols)

        # answer nesting level
        answer_shape = infer_columns_batch_size(dataset, ["answer.text"])

        # Tokenize the text fields (questions, answers, and documents, if any)
        if self.tokenizer:
            one_split = next(iter(dataset.keys()))
            has_document_columns = any("document." in c for c in dataset[one_split].column_names)
            has_answer_columns = any("answer." in c for c in dataset[one_split].column_names)
            preprocessing = Parallel(
                self.get_question_tokenizer_pipe(),
                Gate(has_answer_columns, self.get_answer_tokenizer_pipe(answer_shape)),
                Gate(has_document_columns, self.get_document_tokenizer_pipe()),
            )
            dataset = preprocessing(
                dataset,
                num_proc=self.num_proc,
                desc="Tokenizing questions and answers",
            )

        # add an index column
        dataset = set_index_column(dataset, key="question.row_idx")

        return dataset

    def get_answer_tokenizer_pipe(self, answer_shape: List[int]):
        return FormatAndTokenize(
            prefix="answer.",
            text_formatter=self.text_formatter,
            tokenizer=self.tokenizer,
            max_length=self.max_length,
            add_qad_tokens=self.add_qad_tokens,
            qad_tokens=self.n_answer_tokens * [ANS_TOKEN],
            shape=answer_shape,
        )

    def get_document_tokenizer_pipe(self):
        return FormatAndTokenize(
            prefix="document.",
            text_formatter=self.text_formatter,
            tokenizer=self.tokenizer,
            max_length=self.max_length,
            add_qad_tokens=self.add_qad_tokens,
            qad_tokens=[DOC_TOKEN],
            shape=None,
        )

    def get_question_tokenizer_pipe(self):
        """create a Pipe to tokenize the questions."""

        if self.query_expansion is not None:
            query_expansion_pipe = QueryExpansion(
                question_length=self.query_expansion, tokenizer=self.tokenizer, update=True
            )
        else:
            query_expansion_pipe = None

        return Sequential(
            FormatAndTokenize(
                prefix="question.",
                text_formatter=self.text_formatter,
                tokenizer=self.tokenizer,
                max_length=self.max_length,
                add_qad_tokens=self.add_qad_tokens,
                add_special_tokens=self.add_special_tokens,
                qad_tokens=self.n_query_tokens * [QUERY_TOKEN],
                shape=None,
            ),
            query_expansion_pipe,
        )

    def _get_collate_pipe(self, nesting_level=None):
        """get the raw text questions, extract and collate"""
        return Parallel(
            CollateField(
                "question", tokenizer=self.tokenizer, nesting_level=0, id="collate-questions"
            ),
            CollateField(
                "document",
                tokenizer=self.tokenizer,
                nesting_level=0,
                id="collate-documents",
                include_only=["text", "input_ids", "attention_mask"],
            ),
            CollateField(
                "answer",
                nesting_level=0,
                exclude=["input_ids", "attention_mask"],
                to_tensor=["target"],
                id="collate-answer-attributes",
            ),
            CollateField(
                "answer",
                tokenizer=self.tokenizer,
                nesting_level=1,
                include_only=["input_ids", "attention_mask"],
                id="pad-answer-tokens",
            ),
            CollateField(
                "answer",
                tokenizer=self.tokenizer,
                nesting_level=-1,
                include_only=["input_ids", "attention_mask"],
                id="pad-answer-tokens",
            ),
        )

    def format_row(self, row: Dict[str, Any], **kwargs) -> str:
        return format_row_flat_questions(row, tokenizer=self.tokenizer, **kwargs)


class ConcatQaBuilder(QaBuilder):
    """A MedQa dataset with concatenated questions and answers"""

    # nesting level of the question field
    nesting_level = 1

    # name of the attributes that will be converted to
    # tensors in the preprocessing function
    pt_attributes = [
        "question.input_ids",
        "question.attention_mask",
        "question.document_idx",
        "answer.target",
        "document.proposal_score",
    ]

    # output columns
    column_names = [
        "question.text",
        "question.input_ids",
        "question.attention_mask",
        "answer.text",
        "answer.target",
        "document.input_ids",
        "document.attention_mask",
    ]

    def preprocess_dataset(self, dataset: HfDataset) -> HfDataset:
        """Apply processing steps to the dataset.
        Tokenization and formatting as PyTorch tensors"""

        # concat question and answers
        preprocessing = self.get_tokenize_concat_qa_pipe()
        dataset = preprocessing(
            dataset,
            num_proc=self.num_proc,
            desc="Tokenizing and concatenating questions and answers",
        )

        # add an index column
        dataset = set_index_column(dataset, key="question.row_idx")

        return dataset

    def get_tokenize_concat_qa_pipe(self):
        # register features that also need to be expanded to match the concatenated shape
        text_keys = ["question.text", "answer.text"]
        question_features = ["question.text", "question.input_ids", "question.attention_mask"]
        additional_question_features = ["question.document_idx"]

        # register the tokens that prefix the question
        q_start_tokens = []
        if self.add_qad_tokens:
            q_start_tokens.extend(self.n_query_tokens * [QUERY_TOKEN])

        # register the tokens used to separate the questions and answers, this is used
        # for the GPT2 tokenizer which doesn't support CLS tokens
        if self.tokenizer.cls_token is not None:
            # no need to add them, the CLS token is already provided
            sep_tokens = None
        else:
            space_token_id = self.tokenizer.encode(" ", add_special_tokens=False)[0]
            sep_tokens = {
                "input_ids": [space_token_id],
                "attention_mask": [1],
                "token_type_ids": [0],
                "offset_mapping": [[-1, -1]],
            }

        # return the final pipe
        return Sequential(
            self.text_formatter.copy(text_key=text_keys, update=True),
            # tokenize the questions and the answers
            Parallel(
                self.get_question_tokenizer_pipe(),
                self.get_answer_tokenizer_pipe(),
                Identity(input_filter=In([*additional_question_features, *text_keys])),
            ),
            Expand(
                axis=1,
                n=self.n_options,
                update=True,
                input_filter=In([*question_features, *additional_question_features]),
            ),
            # concat the answer text with the question
            ApplyAsFlatten(
                ConcatTokenFields(
                    fields=["question", "answer"],
                    master_key="input_ids",
                    new_field="question",
                    drop_start_tokens=[self.tokenizer.cls_token_id],
                    keep_end_tokens=[self.tokenizer.sep_token_id],
                    max_length=self.max_length,
                    sep_tokens=sep_tokens,
                ),
                level=1,
                input_filter=Reduce(
                    *[HasPrefix(field) for field in ["question", "answer"]], reduce_op=any
                ),
                update=True,
            ),
            RenameKeys({"answer.text": "question.answer"}, update=True),
            input_filter=In(["question.text", "answer.text", *additional_question_features]),
        )

    def _get_collate_pipe(self, nesting_level=1):
        return Parallel(
            CollateField(
                "question",
                exclude=["input_ids", "attention_mask", "token_type_ids"],
                to_tensor=["document_idx"],
                nesting_level=0,
                id="collate-questions",
            ),
            CollateField(
                "answer",
                nesting_level=0,
                exclude=["input_ids", "attention_mask"],
                to_tensor=["target"],
                id="collate-answer-attributes",
            ),
            CollateField(
                "question",
                tokenizer=self.tokenizer,
                nesting_level=nesting_level,
                include_only=["input_ids", "offset_mapping", "attention_mask", "token_type_ids"],
                id="pad-nested-question-tokens",
            ),
        )

    def format_row(self, row: Dict[str, Any], **kwargs) -> str:
        return format_row_concatenated_questions(row, tokenizer=self.tokenizer, **kwargs)


def infer_columns_batch_size(dataset: HfDataset, keys: List[str], n: int = 10) -> List[int]:
    assert isinstance(dataset, (Dataset, DatasetDict))
    dset = dataset if isinstance(dataset, Dataset) else next(iter(dataset.values()))
    sample = {k: v for k, v in dset[:n].items() if k in keys}
    batch_size = infer_batch_shape(sample)
    batch_size[0] = -1
    return batch_size<|MERGE_RESOLUTION|>--- conflicted
+++ resolved
@@ -20,11 +20,8 @@
 from warp_pipes import In
 from warp_pipes import infer_batch_shape
 from warp_pipes import Parallel
-<<<<<<< HEAD
 from warp_pipes import pprint_batch
-=======
 from warp_pipes import PrintBatch
->>>>>>> 0aee1996
 from warp_pipes import Reduce
 from warp_pipes import RenameKeys
 from warp_pipes import Sequential
