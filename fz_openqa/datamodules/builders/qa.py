from functools import partial
from typing import Any
from typing import Dict
from typing import Optional

import dill  # type: ignore
from datasets import DatasetDict
from datasets import load_dataset
from datasets.arrow_dataset import concatenate_datasets
from loguru import logger

from ..pipelines.collate.field import CollateField
from ..pipes.answer_options import ConcatTextFields
from ..pipes.control.condition import In
from ..pipes.min_length import MinLength
from ..pipes.nesting import ApplyAsFlatten
from ..pipes.nesting import Expand
from ..pipes.nesting import Nested
from ..pipes.tokenizer import QueryExpansionPipe
from ..utils.dataset import format_size_difference
from .adapters import DATASET_ADAPTERS
from .hf_dataset import HfDatasetBuilder
from fz_openqa.datamodules.generators import medqa
from fz_openqa.datamodules.generators import quality
from fz_openqa.datamodules.pipelines.preprocessing import FormatAndTokenize
from fz_openqa.datamodules.pipes import Apply
from fz_openqa.datamodules.pipes import Gate
from fz_openqa.datamodules.pipes import Parallel
from fz_openqa.datamodules.pipes import PrintBatch
from fz_openqa.datamodules.pipes import RenameKeys
from fz_openqa.datamodules.pipes import Sequential
from fz_openqa.datamodules.utils.transformations import add_spec_token
from fz_openqa.datamodules.utils.transformations import set_row_idx
from fz_openqa.datamodules.utils.typing import HfDataset
from fz_openqa.tokenizers.static import ANS_TOKEN
from fz_openqa.tokenizers.static import DOC_TOKEN
from fz_openqa.tokenizers.static import QUERY_TOKEN
from fz_openqa.utils.pretty import get_separator
from fz_openqa.utils.pretty import pretty_decode

QA_DATASETS = {
    "medqa-us": (medqa.__file__, "us"),
    "medqa-tw": (medqa.__file__, "tw"),
    "quality": (quality.__file__, "questions"),
    "race": ("race", "all"),
    "race-hard": ("race", "hard"),
    "race-middle": ("race", "middle"),
}


class QaBuilder(HfDatasetBuilder):
    # HuggingFace dataset id or local path to script
    # these values are set dynamically in the __init__
    dset_script_path_or_id = None
    dset_name = None

    # nesting level of the question field
    nesting_level = 0

    # name of the attributes that will be converted to
    # tensors in the preprocessing function
    pt_attributes = [
        "question.input_ids",
        "question.attention_mask",
        "question.idx",
        "question.row_idx",
        "answer.input_ids",
        "answer.attention_mask",
        "answer.target",
        "document.match_score",
        "document.retrieval_score",
    ]

    # number of data points per subset train/val/test
    subset_size = [1000, 100, 100]

    # number of options
    n_options = 4

    # output columns
    column_names = [
        "answer.text",
        "answer.input_ids",
        "answer.attention_mask",
        "answer.target",
        "question.text",
        "question.input_ids",
        "question.attention_mask",
    ]

    def __init__(
        self,
        *args,
        min_answer_length: Optional[int] = None,
        n_query_tokens: int = 1,
        n_answer_tokens: int = 1,
        query_expansion: Optional[int] = None,
        dset_name: str = "medqa-us",
        drop_documents: bool = True,
        **kwargs,
    ):
        super(QaBuilder, self).__init__(*args, **kwargs)
        self.min_answer_length = min_answer_length
        self.query_expansion = query_expansion
        self.n_query_tokens = n_query_tokens
        self.n_answer_tokens = n_answer_tokens
        self.drop_documents = drop_documents

        # set the dataset attributes
<<<<<<< HEAD
        dset_meta = QA_DATASETS[dset_name]
        self.dset_script_path_or_id = dset_meta[0]
        self.dset_name = dset_meta[1]
=======
        for dn in dset_name.split("+"):
            if dn not in QA_DATASETS:
                raise ValueError(f"Unknown dataset {dn}, available: {list(QA_DATASETS.keys())}")

        self.dset_name = dset_name
>>>>>>> 7779490a

    def load_base_dataset(self) -> DatasetDict:
        """
        Loads the base dataset. Multiple dataset names can be passed
        using "+" as a separator. e.g. "tw+us"
        """
        dset_names = sorted(self.dset_name.split("+"))
<<<<<<< HEAD
        logger.info(f"Loading: {self.dset_script_path_or_id} with {dset_names}")

=======
        for dset_name in dset_names:
            script_id, name = QA_DATASETS[dset_name]
            logger.info(f"Loading dataset `{script_id}` with `{name}`")
>>>>>>> 7779490a
        kwargs = {"cache_dir": self.cache_dir}
        dsets = [load_dataset(*QA_DATASETS[n], **kwargs) for n in dset_names]

        if self.dset_script_path_or_id in DATASET_ADAPTERS:
            adapter = DATASET_ADAPTERS[self.dset_script_path_or_id]()
            dsets = [
                adapter(
                    dset,
                    num_proc=self.num_proc,
                )
                for dset in dsets
            ]
            dsets = [ds for ds, corpus in dsets]

        if len(dsets) == 1:
            return dsets[0]
        else:
            dsets_dict = DatasetDict()
            for split in dsets[0].keys():
                split_dsets = concatenate_datasets([d[split] for d in dsets])
                dsets_dict[split] = split_dsets

            return dsets_dict

    def filter_dataset(self, dataset: HfDataset) -> HfDataset:
        """Apply filter operation to the dataset and return"""

        # filter out answers that are too short
        if self.min_answer_length is not None:
            logger.info(f"Filtering out answers shorter than {self.min_answer_length} characters")
            lengths = {k: len(d) for k, d in dataset.items()}
            dataset = dataset.filter(MinLength("answer.text", self.min_answer_length))
            logger.info(format_size_difference(lengths, dataset))

        return dataset

    def preprocess_dataset(self, dataset: HfDataset) -> HfDataset:
        """Apply processing steps to the dataset.
        Tokenization and formatting as PyTorch tensors"""

        if self.drop_documents:
            cols = {c for c in dataset.column_names if "document." in c}
            logger.info(f"Dropping document columns {cols}")
            dataset = dataset.remove_columns(cols)

        # Tokenize the text fields (questions, answers, and documents, if any)
        if self.tokenizer:
            has_document_columns = any("document." in c for c in dataset["train"].column_names)
            dataset = dataset.map(
                Parallel(
                    self.get_question_tokenizer_pipe(),
                    self.get_answer_tokenizer_pipe(),
                    Gate(has_document_columns, self.get_document_tokenizer_pipe()),
                ),
                batched=True,
                num_proc=self.num_proc,
                desc="Tokenizing",
            )

        # add an index column
        dataset = dataset.map(
            partial(set_row_idx, key="question.row_idx"),
            batched=True,
            batch_size=1000,
            num_proc=self.num_proc,
            with_indices=True,
            desc="Indexing rows",
        )

        return dataset

    def get_answer_tokenizer_pipe(self):
        return FormatAndTokenize(
            prefix="answer.",
            text_formatter=self.text_formatter,
            tokenizer=self.tokenizer,
            max_length=self.max_length,
            add_encoding_tokens=self.add_encoding_tokens,
            spec_tokens=self.n_answer_tokens * [ANS_TOKEN],
            shape=[-1, self.n_options],
        )

    def get_document_tokenizer_pipe(self):
        return FormatAndTokenize(
            prefix="document.",
            text_formatter=self.text_formatter,
            tokenizer=self.tokenizer,
            max_length=self.max_length,
            add_encoding_tokens=self.add_encoding_tokens,
            spec_tokens=[DOC_TOKEN],
            shape=None,
        )

    def get_question_tokenizer_pipe(self):
        """create a Pipe to tokenize the questions."""

        if self.query_expansion is not None:
            query_expansion_pipe = QueryExpansionPipe(
                question_length=self.query_expansion, tokenizer=self.tokenizer, update=True
            )
        else:
            query_expansion_pipe = None

        return Sequential(
            FormatAndTokenize(
                prefix="question.",
                text_formatter=self.text_formatter,
                tokenizer=self.tokenizer,
                max_length=self.max_length,
                add_encoding_tokens=self.add_encoding_tokens,
                add_special_tokens=self.add_special_tokens,
                spec_tokens=self.n_query_tokens * [QUERY_TOKEN],
                shape=None,
            ),
            query_expansion_pipe,
        )

    def _get_collate_pipe(self):
        # get the raw text questions, extract and collate
        return Parallel(
            CollateField("question", tokenizer=self.tokenizer, level=0, id="collate-questions"),
            CollateField(
                "document",
                tokenizer=self.tokenizer,
                level=0,
                id="collate-documents",
                include_only=["document.text", "document.input_ids", "document.attention_mask"],
            ),
            CollateField(
                "answer",
                level=0,
                exclude=["input_ids", "attention_mask"],
                to_tensor=["target"],
                id="collate-answer-attributes",
            ),
            CollateField(
                "answer",
                tokenizer=self.tokenizer,
                level=1,
                include_only=["input_ids", "attention_mask"],
                id="pad-answer-tokens",
            ),
            CollateField(
                "answer",
                tokenizer=self.tokenizer,
                level=1,
                include_only=["input_ids", "attention_mask"],
                id="pad-answer-tokens",
            ),
        )

    def format_row(self, row: Dict[str, Any], **kwargs) -> str:
        """Decode and print one row from the batch

        Parameters
        ----------
        **kwargs
        """
        decode_kwargs = {
            "skip_special_tokens": False,
            "tokenizer": self.tokenizer,
        }
        u = "* Question:"
        u += (
            pretty_decode(
                row["question.input_ids"],
                **decode_kwargs,
                style="deep_sky_blue3",
            )
            + "\n"
        )

        u += get_separator("-") + "\n"
        u += "* Answer Choices:" + "\n"
        idx = row["answer.target"]
        for i, an in enumerate(row["answer.input_ids"]):
            an_style = "green" if idx == i else "white"
            line = (
                f"   - ({'x' if idx == i else ' '}) "
                f"{pretty_decode(an, **decode_kwargs, only_text=True, style=an_style)}\n"
            )
            u += line

        if "document.input_ids" in row:
            u += "* Document:" + "\n"
            u += (
                pretty_decode(
                    row["document.input_ids"],
                    **decode_kwargs,
                    style="white",
                )
                + "\n"
            )

        return u


class ConcatQaBuilder(QaBuilder):
    """A MedQa dataset with concatenated questions and answers"""

    # nesting level of the question field
    nesting_level = 1

    # name of the attributes that will be converted to
    # tensors in the preprocessing function
    pt_attributes = [
        "question.input_ids",
        "question.attention_mask",
        "question.document_idx",
        "answer.target",
        "document.match_score",
        "document.retrieval_score",
    ]

    # output columns
    column_names = [
        "question.text",
        "question.input_ids",
        "question.attention_mask",
        "answer.text",
        "answer.target",
        "document.input_ids",
        "document.attention_mask",
    ]

    def preprocess_dataset(self, dataset: HfDataset) -> HfDataset:
        """Apply processing steps to the dataset.
        Tokenization and formatting as PyTorch tensors"""

        # concat question and answers
        dataset = dataset.map(
            self.get_concat_qa_pipe(),
            batched=True,
            num_proc=self.num_proc,
            desc="Concatenating questions and answers",
        )

        # Tokenize the text fields (question and answers)
        dataset = dataset.map(
            self.get_qa_tokenizer_pipe(),
            batched=True,
            num_proc=self.num_proc,
            desc="Tokenizing questions and answers",
        )

        # add an index column
        dataset = dataset.map(
            partial(set_row_idx, key="question.row_idx"),
            batched=True,
            num_proc=self.num_proc,
            with_indices=True,
            desc="Indexing",
        )

        return dataset

    def get_concat_qa_pipe(self):
        # register features that also need to be expanded to match the concatenated shape
        additional_question_features = ["question.document_idx"]

        # register the tokens that prefix the question
        q_start_tokens = []
        if self.add_special_tokens:
            q_start_tokens.append(self.tokenizer.sep_token)
        if self.add_encoding_tokens:
            q_start_tokens.extend(self.n_query_tokens * [QUERY_TOKEN])

        if len(q_start_tokens) > 0:
            add_spec_tokens_pipe = Apply(
                {"question.text": partial(add_spec_token, q_start_tokens)},
                element_wise=True,
            )
        else:
            add_spec_tokens_pipe = None

        # return the final pipe
        return Sequential(
            self.text_formatter.copy(text_key=["question.text", "answer.text"], update=True),
            add_spec_tokens_pipe,
            Expand(
                axis=1,
                n=self.n_options,
                update=True,
                input_filter=In(["question.text", *additional_question_features]),
            ),
            ApplyAsFlatten(
                ConcatTextFields(keys=["answer.text", "question.text"], new_key="question.text"),
                level=1,
                input_filter=In(["question.text", "answer.text"]),
                update=True,
            ),
            RenameKeys({"answer.text": "question.answer_text"}),
            input_filter=In(["question.text", "answer.text", *additional_question_features]),
        )

    def get_qa_tokenizer_pipe(self):

        if self.query_expansion is not None:
            query_expansion_pipe = Nested(
                QueryExpansionPipe(
                    question_length=self.query_expansion, tokenizer=self.tokenizer, update=True
                ),
                level=1,
            )
        else:
            query_expansion_pipe = None

        return Sequential(
            FormatAndTokenize(
                prefix="question.",
                text_formatter=None,
                tokenizer=self.tokenizer,
                max_length=self.max_length,
                add_encoding_tokens=self.add_encoding_tokens,
                add_special_tokens=self.add_special_tokens,
                spec_tokens=self.n_answer_tokens * [ANS_TOKEN],
                shape=[-1, self.n_options],
            ),
            query_expansion_pipe,
        )

    def _get_collate_pipe(self):
        # get the raw text questions, extract and collate
        return Parallel(
            CollateField(
                "question",
                exclude=["input_ids", "attention_mask"],
                to_tensor=["document_idx"],
                level=0,
                id="collate-questions",
            ),
            CollateField(
                "answer",
                level=0,
                exclude=["input_ids", "attention_mask"],
                to_tensor=["target"],
                id="collate-answer-attributes",
            ),
            CollateField(
                "question",
                tokenizer=self.tokenizer,
                level=1,
                include_only=["input_ids", "attention_mask"],
                id="pad-nested-question-tokens",
            ),
        )

    def format_row(self, row: Dict[str, Any], **kwargs) -> str:
        """Decode and print one row from the batch

        Parameters
        ----------
        **kwargs
        """
        decode_kwargs = {
            "skip_special_tokens": False,
            "tokenizer": self.tokenizer,
        }
        repr = f"Question #{row.get('question.idx', None)}\n"

        repr += get_separator("-") + "\n"
        repr += "* Question-answer:" + "\n"
        idx = row["answer.target"]
        for i, an in enumerate(row["question.input_ids"]):
            an_style = "green" if idx == i else "white"
            line = (
                f"   - ({'x' if idx == i else ' '}) "
                f"{pretty_decode(an, **decode_kwargs, only_text=False, style=an_style)}\n"
            )
            repr += line

        return repr<|MERGE_RESOLUTION|>--- conflicted
+++ resolved
@@ -107,17 +107,11 @@
         self.drop_documents = drop_documents
 
         # set the dataset attributes
-<<<<<<< HEAD
-        dset_meta = QA_DATASETS[dset_name]
-        self.dset_script_path_or_id = dset_meta[0]
-        self.dset_name = dset_meta[1]
-=======
         for dn in dset_name.split("+"):
             if dn not in QA_DATASETS:
                 raise ValueError(f"Unknown dataset {dn}, available: {list(QA_DATASETS.keys())}")
 
         self.dset_name = dset_name
->>>>>>> 7779490a
 
     def load_base_dataset(self) -> DatasetDict:
         """
@@ -125,14 +119,9 @@
         using "+" as a separator. e.g. "tw+us"
         """
         dset_names = sorted(self.dset_name.split("+"))
-<<<<<<< HEAD
-        logger.info(f"Loading: {self.dset_script_path_or_id} with {dset_names}")
-
-=======
         for dset_name in dset_names:
             script_id, name = QA_DATASETS[dset_name]
             logger.info(f"Loading dataset `{script_id}` with `{name}`")
->>>>>>> 7779490a
         kwargs = {"cache_dir": self.cache_dir}
         dsets = [load_dataset(*QA_DATASETS[n], **kwargs) for n in dset_names]
 
