--- conflicted
+++ resolved
@@ -245,16 +245,11 @@
         """Apply processing steps to the dataset.
         Tokenization and formatting as PyTorch tensors"""
 
-<<<<<<< HEAD
-        if self.query_key == "question.metamap":
-            dataset = dataset.map(self.transform_qst, desc="Transforming questions to metamap list")
-=======
         # transform questions to metamap entities
         if self.query_key == "question.metamap":
             dataset = dataset.map(
                 self.transform_qst, desc="Transform questions to metamap entities"
             )
->>>>>>> edf3f756
 
         # concat question and answers
         dataset = dataset.map(
@@ -285,11 +280,7 @@
 
     @staticmethod
     def transform_qst(row):
-<<<<<<< HEAD
-        row["question.text"] = " ".join(map(str, row["question.metamap"]))
-=======
         row["question.text"] = row["question.metamap"]
->>>>>>> edf3f756
         return row
 
     def get_concat_qa_pipe(self):
