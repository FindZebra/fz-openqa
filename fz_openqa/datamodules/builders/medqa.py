--- conflicted
+++ resolved
@@ -86,24 +86,11 @@
     ]
 
     def __init__(
-<<<<<<< HEAD
-        self,
-        *args,
-        query_key: Optional[str] = "question.text",
-        min_answer_length: Optional[int] = None,
-        n_query_tokens: int = 1,
-        **kwargs,
-=======
         self, *args, min_answer_length: Optional[int] = None, n_query_tokens: int = 1, **kwargs
->>>>>>> d683b070
     ):
         super(MedQaBuilder, self).__init__(*args, **kwargs)
         self.min_answer_length = min_answer_length
         self.n_query_tokens = n_query_tokens
-<<<<<<< HEAD
-        self.query_key = query_key
-=======
->>>>>>> d683b070
 
     def load_base_dataset(self) -> DatasetDict:
         """Load the base HuggingFace dataset."""
