--- conflicted
+++ resolved
@@ -99,8 +99,6 @@
         self.n_query_tokens = n_query_tokens
         self.dset_name = dset_name
 
-<<<<<<< HEAD
-=======
     def load_base_dataset(self) -> DatasetDict:
         """
         Loads the base dataset. Multiple dataset names can be passed
@@ -121,7 +119,6 @@
 
             return dsets_dict
 
->>>>>>> bcdaa564
     def filter_dataset(self, dataset: HfDataset) -> HfDataset:
         """Apply filter operation to the dataset and return"""
 
