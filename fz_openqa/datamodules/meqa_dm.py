--- conflicted
+++ resolved
@@ -26,11 +26,7 @@
 from .pipes import Collate
 from .pipes import FilterKeys
 from .pipes import Parallel
-<<<<<<< HEAD
-from .pipes import PrintBatch
-=======
 from .pipes import Pipe
->>>>>>> c3c6ca11
 from .pipes import RelevanceClassifier
 from .pipes import SelectDocs
 from .pipes import Sequential
@@ -226,27 +222,6 @@
         )
 
         # C. select documents
-<<<<<<< HEAD
-        # n_documents = self.n_documents or self.n_retrieved_documents
-        # select_documents = SelectDocs(
-        #    total=n_documents,
-        #    max_pos_docs=self.max_pos_docs,
-        #    strict=False,
-        # )
-
-        # D. fetch documents attributes (input_ids)
-        # fetch_documents = UpdateWith(
-        #    Sequential(
-        #        FilterKeys(lambda key: key in ["document.row_idx"]),
-        #        AsFlatten(
-        #            FeatchDocuments(
-        #                dataset=self.corpus.dataset,
-        #                collate_pipe=self.corpus.collate_pipe,
-        #            )
-        #        ),
-        #    )
-        # )
-=======
         select_documents = self.get_select_documents_pipe(
             self.n_documents or self.n_retrieved_documents,
             max_pos_docs=self.max_pos_docs,
@@ -254,7 +229,6 @@
 
         # D. fetch documents attributes (input_ids)
         fetch_documents = self.get_fetch_documents_pipe(self.corpus)
->>>>>>> c3c6ca11
 
         return BlockSequential(
             [
@@ -384,21 +358,7 @@
                 desc=f"[Corpus mapping] {k}",
             )
 
-<<<<<<< HEAD
-        dset = self.dataset
-        for k, block in pipe.blocks.items():
-            # block = Sequential(PrintBatch(f"in: {k}"), block, PrintBatch(f"out: {k}"))
-            logger.info(f"Processing: {k}")
-            dset = m(k, block)(dset)
-            # run_time_block[k] = time() - t0
-        self.compiled_dataset = dset
-
-        # cast tensor values
-        self.cast_compiled_dataset()
-
-=======
         # filter out questions that are not match to any  positive document
->>>>>>> c3c6ca11
         if filter_unmatched:
             fn = partial(
                 filter_questions_by_pos_docs,
@@ -412,8 +372,6 @@
             print_size_difference(original_size, self.dataset)
 
         self._is_mapped = True
-
-        # return run_time_block
 
     def build_index(self, model: Optional[Callable] = None, **kwargs):
         self.corpus.build_index(model=model, **kwargs)
