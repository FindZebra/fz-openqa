import logging
from functools import singledispatchmethod
from pathlib import Path
from typing import Any
from typing import Callable
from typing import Dict
from typing import Generator
from typing import Iterable
from typing import Iterator
from typing import List
from typing import Optional
from typing import Tuple
from typing import Union

import faiss
import numpy as np
import pytorch_lightning as pl
import rich
from datasets import Dataset
from datasets import DatasetDict
from datasets import Split
from faiss.swigfaiss import Index as FaissSwigIndex
from pytorch_lightning import Trainer
from rich.progress import track
from torch.utils.data import DataLoader
from torch.utils.data import SequentialSampler

from fz_openqa.callbacks.store_results import IDX_COL
from fz_openqa.datamodules.index.base import Index
from fz_openqa.datamodules.index.search_result import SearchResult
from fz_openqa.datamodules.pipes import Collate
from fz_openqa.datamodules.pipes import FilterKeys
from fz_openqa.datamodules.pipes import Pipe
from fz_openqa.datamodules.pipes import Predict
from fz_openqa.datamodules.pipes import RenameKeys
from fz_openqa.datamodules.pipes import Sequential
from fz_openqa.datamodules.pipes.control.condition import In
from fz_openqa.datamodules.pipes.predict import DEFAULT_LOADER_KWARGS
from fz_openqa.utils.datastruct import Batch
from fz_openqa.utils.fingerprint import get_fingerprint
from fz_openqa.utils.functional import infer_batch_size
from fz_openqa.utils.functional import is_index_contiguous

logger = logging.getLogger(__name__)


def iter_batches_with_indexes(
    loader: Union[Generator, DataLoader]
) -> Iterable[Tuple[List[int], Batch]]:
    """
    Iterate over batches and return a tuple of the batch index and the batch itself.
    """
    i = 0
    it = iter(loader)
    for batch in it:
        bs = infer_batch_size(batch)
        idx = list(range(i, i + bs))
        i += bs
        yield idx, batch


DEFAULT_FAISS_KWARGS = {"metric_type": faiss.METRIC_INNER_PRODUCT, "nlist": 10}


class FaissIndex(Index):
    """
    A dense index using Faiss. This class allows storing document vectors (one-dimensional)
    into a Faiss index and allows querying the index for similar documents.

    This class allows processing `Dataset` using  a `pl.LighningModule` and
    (optionally) a `pl.Trainer`. This is done automatically when passing a Trainer in the
    constructor. This functionality relies on the `Predict` pipe, which is used to
    handle PyTorch Lightning mechanics. `Predict` works by caching predictions to a
    `pyarrow.Table`. Indexes must be passed (i.e. `pipe(batch, idx=idx)`) at all times to
    enables the `Predict` pipe to work.

    The trainer can also be used to process the queries. In that case either
    1. call `cache_query_dataset` before calling `search` on each batch`
    2. call `search` directly on the query `Dataset`

    # todo: handle temporary cache_dir form here (persist=False)

    Parameters
    ----------
    model
        The model to use for indexing and querying, e.g. a `pl.LightningModule`.
    index_name
        The name of the index. Must be unique for each configuration.
    """

    vectors_column_name = "__vectors__"
    _dtype: np.dtype = np.float32
    _index: FaissSwigIndex = None
    model: Callable = None
    index_name: str

    def __init__(
        self,
        dataset: Dataset,
        *,
        model: pl.LightningModule,
        trainer: Optional[Trainer] = None,
        faiss_args: Dict[str, Any] = None,
        index_key: str = "document.row_idx",
        model_output_keys: List[str],
        loader_kwargs: Optional[Dict] = None,
        collate_pipe: Pipe = None,
        persist_cache: bool = True,
        cache_dir: Optional[str] = None,
        **kwargs,
    ):
        """
        Parameters
        ----------
        dataset
            The dataset to index.
        model
            The model to use for indexing and querying, e.g. a `pl.LightningModule`.
        trainer
            The trainer to use for indexing and querying, e.g. a `pl.Trainer`.
            Indexing and querying can also be done without a trainer.
        faiss_args
            Additional arguments to pass to the Faiss index.
        index_key
            Name of the column in the indexed dataset to use as index.
        model_output_keys
            Names of the accepted model output keys (vector to use for indexing).
        loader_kwargs
            Additional arguments to pass to the `DataLoader`.
        collate_pipe
            A pipe to use for collating the examples from the `dataset`
        persist_cache
            Whether to persist the cache to disk when calling `predict.cache`
        cache_dir
            The directory to store the cache in.
        kwargs
            Additional arguments to pass to the `Index` class.
        """
        faiss_args = faiss_args or DEFAULT_FAISS_KWARGS
        #  save fingerprints and define the index name. The index name
        # must be unique for each dataset x model x faiss_args combination
        self._model_fingerprint = get_fingerprint(model)
        self._dataset_fingerprint = dataset._fingerprint
        self._faiss_fingerprint = get_fingerprint(faiss_args)
        self._fingerprint = get_fingerprint(
            {
                "model": self._model_fingerprint,
                "dataset": self._dataset_fingerprint,
                "faiss": self._faiss_fingerprint,
            }
        )
        self.index_name = f"{type(self).__name__}-{self._fingerprint}"

        # model and params
        self.model = model
        self.faiss_args = faiss_args
        self.trainer = trainer

        # column names
        self.index_key = index_key
        self.model_output_keys = model_output_keys

        # trainer and dataloader
        self.trainer = trainer
        self.loader_kwargs = loader_kwargs or DEFAULT_LOADER_KWARGS

        # collate pipe use to convert dataset rows into a batch
        self.collate = collate_pipe or Collate()

        # process pipe, used to process a batch with the model
        # warning: this is actually not used when using the trainer
        self.persist_cache = persist_cache
        self.cache_dir = cache_dir
        self.predict_docs = Predict(self.model)
        self.predict_queries = Predict(self.model)

        # postprocessing: rename the model outputs `model_output_keys` to `vectors_column_name`
        self.postprocess = self.get_rename_output_names_pipe(
            inputs=self.model_output_keys, output=self.vectors_column_name
        )

        # call the super: build the index
        super(FaissIndex, self).__init__(
            dataset=dataset, name=self.index_name, cache_dir=cache_dir, **kwargs
        )

    @property
    def is_indexed(self):
        return self._index is None or self._index.is_trained

    def build(
        self, dataset: Dataset, *, name: Optional[str] = None, cache_dir=Optional[None], **kwargs
    ):
        """
        Build and cache the index. Cache is skipped if `name` or `cache_dir` is not provided.

        Parameters
        ----------
        dataset
            The dataset to index.
        name
            The name of the index (must be unique).
        cache_dir
            The directory to store the cache in.
        kwargs
            Additional arguments to pass to `_build`
        Returns
        -------
        None

        """
        if cache_dir is None or name is None:
            # skip caching if not cache_dir is provided
            logger.info("No cache_dir provided. Building index without caching")
            self._build(dataset, cache_dir=cache_dir, **kwargs)

        else:
            cache_file = Path(cache_dir) / "indexes" / f"{name}.index"
            cache_file.parent.mkdir(parents=True, exist_ok=True)
            if cache_file.exists():
                # load the index from the cache
                logger.info(f"Loading FaissIndex from cache: {cache_file}")
                self._index = faiss.read_index(str(cache_file))
            else:
                # build the index
                self._build(dataset, cache_dir=cache_dir, **kwargs)
                logger.info(f"Writing FaissIndex to cache: {cache_file}")
                faiss.write_index(self._index, str(cache_file))

    def _build(self, dataset: Dataset, **kwargs):
        """
        Build the index using the model and the dataset.
        Iterate over each batch and add the vectors to the index.
        If a trainer is provided, predictions (vectors) are computed using the trainer
        and cached to a file, otherwise they are computed on the fly.

        Parameters
        ----------
        dataset
            The dataset to index.
        kwargs
            Additional arguments, not used here

        Returns
        -------
        None
        """

        # if a trainer is available, use it to process and cache the whole dataset
        loader_args = {}
        if self.trainer is not None:
            self._cache_vectors(dataset, predict=self.predict_docs, collate_fn=self.collate)
            loader_args["batch_size"] = 1000

        # instantiate the base data loader
        loader = self._init_loader(dataset, collate_fn=self.collate, **loader_args)

        # process batches: this returns a generator, so batches will be processed
        # as they are consumed in the following loop
        processed_batches = self._process_batches(loader, predict=self.predict_docs)

        # build an iterator over the processed batches
        it = iter_batches_with_indexes(processed_batches)

        # init the faiss index and add the 1st batch
        idx, batch = next(it)
        self._init_index(batch)
        self._add_batch_to_index(batch, idx)

        # iterate through the remaining batches and add them to the index
        while True:
            try:
                idx, batch = next(it)
                self._add_batch_to_index(batch, idx=idx)
            except Exception:
                break

        logger.info(
            f"Index is_trained={self._index.is_trained}, "
            f"size={self._index.ntotal}, type={type(self._index)}"
        )

    def _cache_vectors(
        self, dataset: Union[Dataset, DatasetDict], *, predict: Predict, collate_fn: Callable
    ):
        """
        Compute and cache the vectors for the entire dataset.
        Parameters
        ----------
        dataset
            The dataset to cache the vectors for.
        predict
            The pipe to use to compute and cache the vectors.
        collate_fn
            The pipe used to collate rows from the dataset

        Returns
        -------
        None
        """
        predict.invalidate_cache()
        predict.cache(
            dataset,
            trainer=self.trainer,
            collate_fn=collate_fn,
            loader_kwargs=self.loader_kwargs,
            persist=self.persist_cache,
            cache_dir=self.cache_dir,
        )

    def _init_index(self, batch, partitions: int = 2, bits: int = 2, m: int = 2):
        """
        Initialize the index

        @param partitions: the number of clusters for each sub-vector set
        @param bits: number of bits in each centroid
        @param m: number of centroid ids in final compressed vector.
        Must be a divisor of the dimension (dim)
        """
        vectors = batch[self.vectors_column_name]
        assert len(vectors.shape) == 2
<<<<<<< HEAD
        dim = vectors.shape[-1]
        assert dim % m == 0
        quantizer = faiss.IndexFlatL2(dim)
        self._index = faiss.IndexIVFPQ(quantizer, dim, partitions, m, bits, self.metric_type)

    def _train(self, vector):
        """
        Train index on data
        """
        print("#> Training index")
        self._index.train(vector)
        assert self._index.is_trained is True, "Index is not trained"
        print("Done training!")
=======
        metric_type = self.faiss_args["metric_type"]
        self._index = faiss.IndexFlat(vectors.shape[-1], metric_type)
>>>>>>> 420be652

    def _add_batch_to_index(self, batch: Batch, idx: List[int]):
        """
        Add one batch of data to the index
        """
        self._check_index_consistency(idx)

        # add the vectors to the index
        vector = self._get_vector_from_batch(batch)
        assert isinstance(vector, np.ndarray), f"vector {type(vector)} is not a numpy array"
        assert len(vector.shape) == 2, f"{vector} is not a 2D array"
<<<<<<< HEAD
        vector = vector.astype(dtype)
        self._train(vector)
=======
>>>>>>> 420be652
        self._index.add(vector)

    @singledispatchmethod
    def search(
        self,
        query: Batch,
        *,
        idx: Optional[List[int]] = None,
        split: Optional[Split] = None,
        k: int = 1,
        **kwargs,
    ) -> SearchResult:
        """
        Search the index using a batch of queries. For a single query, the batch is processed
        using the model and the predict pipe.
        For a whole query dataset, you might consider calling `cache_query_dataset` first. In that
        case you must provide the `idx` and `split` arguments (see Warnings).
        This is however handled automatically when calling `search` with a `Dataset` as query.

        Warnings
        --------
        `idx` and `split` must be provided if the queried dataset was cached. Caching is
        performed if calling `cache_query_dataset()` beforehand.

        Parameters
        ----------
        query
            The batch of queries to search for.
        idx
            The indexes to search in.
        split
            The dataset split to search in.
        k
        kwargs

        Returns
        -------
        SearchResult
            The search result for the batch

        """
        query = self.predict_queries(query, idx=idx, split=split)
        query = self.postprocess(query)
        return self._query_index(query, k=k)

    @search.register(Dataset)
    def _search_dataset(
        self, query: Dataset, *, k: int = 1, collate_fn: Callable, **kwargs
    ) -> Iterator[SearchResult]:
        """
        This method is called if `query` is of type Dataset

        todo: refactor to return a dataset instead of an iterator.
        todo: replace `search` with `call` and return search results
              as Batch instead of SearchResult
        """
        if self.trainer:
            self.cache_query_dataset(query, collate_fn=collate_fn)

        loader = self._init_loader(query, collate_fn=collate_fn)
        loader = iter_batches_with_indexes(loader)
        for idx, batch in loader:
            yield self.search(batch, k=k, idx=idx, **kwargs)

    @search.register(DatasetDict)
    def _search_dataset_dict(
        self, query: DatasetDict, *, k: int = 1, **kwargs
    ) -> Dict[Split, Iterator[SearchResult]]:
        """This method is called if `query` is of type DatasetDict"""
        # todo : reimplement
        return {split: self.search(dset, k=k, **kwargs) for split, dset in query.items()}

    def _query_index(self, query: Batch, *, k: int) -> SearchResult:
        """Query the index given a batch of data"""
        vector = self._get_vector_from_batch(query)
        score, indices = self._index.search(vector, k)
        return SearchResult(score=score, index=indices, dataset_size=self.dataset_size)

    def cache_query_dataset(
        self, dataset: Union[Dataset, DatasetDict], *, collate_fn: Callable, **kwargs
    ):
        self._cache_vectors(dataset, predict=self.predict_queries, collate_fn=collate_fn)

    def _get_vector_from_batch(self, batch: Batch) -> np.ndarray:
        """Get and cast the vector from the batch"""
        vector: np.ndarray = batch[self.vectors_column_name]
        vector = vector.astype(self._dtype)
        return vector

    def _init_loader(self, dataset, *, collate_fn: Callable, **kwargs):
        loader_kwargs = self.loader_kwargs.copy()
        for k, v in kwargs.items():
            loader_kwargs[k] = v

        return Predict.init_loader(
            dataset, collate_fn=collate_fn, loader_kwargs=loader_kwargs, wrap_indices=False
        )

    def _process_batches(
        self,
        loader: DataLoader,
        *,
        predict: Predict,
        progress_bar: bool = True,
    ) -> Iterable[Batch]:

        """
        This method iterates over batches, which for each batch:
        1. process the batch using the model (or load from cache)
        2. postprocess the output of the model (renaming keys, filtering keys, etc)

        This function processes batches as they are loaded from the dataloader.
        """

        # Make sue the loader is not shuffled
        assert isinstance(
            loader.sampler, SequentialSampler
        ), "Cannot handle DataLoader with shuffle=True."

        # add a progress bar, assume that vectors are cached if the Trainer was provided
        if progress_bar:
            desc = "Ingest Faiss index"
            if self.trainer is not None:
                desc += " (loading vectors from cache)"
            loader = track(loader, description=desc)

        # wrap the loader to return the indexes along the batch
        loader = iter_batches_with_indexes(loader)

        # process batches sequentially
        for idx, batch in loader:
            batch = predict(batch, idx=idx)
            batch = self.postprocess(batch)
            yield batch

    def get_rename_output_names_pipe(self, inputs: List[str], output: str) -> Pipe:
        """Format the output of the model"""
        return Sequential(
            RenameKeys({key: output for key in inputs}),
            FilterKeys(In([output, IDX_COL])),
        )

    def __getstate__(self):
        state = self.__dict__.copy()
        # state["model"] = None # todo: check this
        state["trainer"] = None
        state["_index"] = faiss.serialize_index(state["_index"])
        return state

    def __setstate__(self, state):
        state["_index"] = faiss.deserialize_index(state["_index"])
        self.__dict__.update(state)

    def _check_index_consistency(self, idx):
        """Make sure the new idx are consistent with the `_index`"""
        msg = f"Indexes are not contiguous (i.e. 1, 2, 3, 4),\nindexes={idx}"
        assert is_index_contiguous(idx), msg
        msg = (
            f"The stored index and the indexes are not contiguous, "
            f"\nindex_size={self._index.ntotal}, first_index={idx[0]}"
        )
        assert self._index.ntotal == idx[0], msg<|MERGE_RESOLUTION|>--- conflicted
+++ resolved
@@ -319,24 +319,8 @@
         """
         vectors = batch[self.vectors_column_name]
         assert len(vectors.shape) == 2
-<<<<<<< HEAD
-        dim = vectors.shape[-1]
-        assert dim % m == 0
-        quantizer = faiss.IndexFlatL2(dim)
-        self._index = faiss.IndexIVFPQ(quantizer, dim, partitions, m, bits, self.metric_type)
-
-    def _train(self, vector):
-        """
-        Train index on data
-        """
-        print("#> Training index")
-        self._index.train(vector)
-        assert self._index.is_trained is True, "Index is not trained"
-        print("Done training!")
-=======
         metric_type = self.faiss_args["metric_type"]
         self._index = faiss.IndexFlat(vectors.shape[-1], metric_type)
->>>>>>> 420be652
 
     def _add_batch_to_index(self, batch: Batch, idx: List[int]):
         """
@@ -348,11 +332,6 @@
         vector = self._get_vector_from_batch(batch)
         assert isinstance(vector, np.ndarray), f"vector {type(vector)} is not a numpy array"
         assert len(vector.shape) == 2, f"{vector} is not a 2D array"
-<<<<<<< HEAD
-        vector = vector.astype(dtype)
-        self._train(vector)
-=======
->>>>>>> 420be652
         self._index.add(vector)
 
     @singledispatchmethod
