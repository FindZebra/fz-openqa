--- conflicted
+++ resolved
@@ -1,3 +1,4 @@
+from pathlib import Path
 from typing import Any
 from typing import Dict
 from typing import List
@@ -8,10 +9,12 @@
 import numpy as np
 import rich
 from datasets import Dataset
+from omegaconf import OmegaConf
 from rich.status import Status
 
 from .base import Index
 from .base import SearchResult
+from fz_openqa.configs.datamodule.index_builder import es_config
 from fz_openqa.datamodules.index.utils.es_engine import ElasticSearchEngine
 from fz_openqa.datamodules.pipes import Batchify
 from fz_openqa.datamodules.pipes import CopyBatch
@@ -25,59 +28,9 @@
 from fz_openqa.utils.datastruct import Batch
 from fz_openqa.utils.pretty import get_separator
 
-DEFAULT_ES_BODY = {
-    "settings": {
-        # Shards are used to parallelize work on an index
-        "number_of_shards": 1,
-        # Replicas are copies of the shards and provide reliability if a node is lost
-        "number_of_replicas": 0,
-        #
-        "similarity": {
-            "default": {
-                # By default, b has a value of 0.75 and k1 a value of 1.2
-                "type": "BM25",
-                # texts which touch on several topics often benefit by choosing a larger b
-                # most experiments seem to show the optimal b to be in a range of 0.3-0.9
-                "b": 0.75,
-                # should generally trend toward larger numbers when the text is a long and diverse
-                # most experiments seem to show the optimal k1 to be in a range of 0.5-2.0
-                "k1": 1.2,
-            }
-        },
-        # Defines changes to the text before tokenization and indexing
-        "analysis": {
-            "analyzer": {
-                "custom_analyzer": {
-                    "type": "custom",
-                    "tokenizer": "standard",
-                    # token filters
-                    "filter": [
-                        # Converts tokens to lowercase
-                        "lowercase",
-                        # Removes tokens equivalent to english stopwords
-                        "stop",
-                        # Converts a-z, 1-9, and symbolic characters to their ASCII equivalent
-                        "asciifolding",
-                        # Converts tokens to its root word based snowball stemming
-                        "my_snow",
-                    ],
-                }
-            },
-            "filter": {"my_snow": {"type": "snowball", "language": "English"}},
-        },
-    },
-    # defining a mapping will help: (1) optimize the performance, (2) save disk space
-    "mappings": {
-        "properties": {
-            "text": {"type": "text"},
-            "title": {
-                # Prevents the inverted index and doc values from being created
-                "enabled": False
-            },
-            "idx": {"type": "integer"},
-        }
-    },
-}
+DEFAULT_ES_BODY = OmegaConf.to_object(
+    OmegaConf.load(Path(es_config.__file__).parent / "default.yaml")
+)
 
 
 class ElasticSearchIndex(Index):
@@ -93,14 +46,9 @@
         batch_size: int = 32,
         num_proc: int = 1,
         filter_mode: Optional[str] = None,
-<<<<<<< HEAD
-        text_cleaner: Optional[TextFormatter] = TextFormatter(lowercase=True),
-=======
-        es: Optional[ElasticSearchEngine] = None,
         text_cleaner: Optional[TextFormatter] = None,
         es_body: Optional[Dict] = DEFAULT_ES_BODY,
         analyze: Optional[bool] = False,
->>>>>>> 56035ffb
         **kwargs,
     ):
 
@@ -109,13 +57,9 @@
         self.query_key = query_key
         self.batch_size = batch_size
         self.num_proc = num_proc
-<<<<<<< HEAD
         self.engine = ElasticSearchEngine()
-=======
-        self.engine = es or ElasticSearchEngine()
         self.es_body = es_body
         self.analyze = analyze
->>>>>>> 56035ffb
 
         # text cleaning
         if isinstance(text_cleaner, TextFormatter):
