--- conflicted
+++ resolved
@@ -1,14 +1,10 @@
 from __future__ import annotations
 
-<<<<<<< HEAD
-=======
 import re
->>>>>>> 74ee2b53
 from functools import partial
 from typing import List
 from typing import Optional
 
-import rich
 from transformers import PreTrainedTokenizerFast
 
 from fz_openqa.datamodules.pipes import AddPrefix
@@ -85,14 +81,6 @@
         else:
             add_spec_tokens_pipe = None
 
-<<<<<<< HEAD
-        if text_formatter is not None:
-            text_formatter = text_formatter.copy(text_key=key)
-
-        super().__init__(
-            FilterKeys(In([f"{prefix}{key}"])),
-            ReplaceInKeys(prefix, ""),
-=======
         # define the text formatter, used to cleanup the raw text
         if text_formatter is not None:
             text_formatter = text_formatter.copy(text_key=key)
@@ -108,7 +96,6 @@
 
         super().__init__(
             format_in,
->>>>>>> 74ee2b53
             text_formatter,
             ApplyAsFlatten(
                 Sequential(
