--- conflicted
+++ resolved
@@ -60,7 +60,7 @@
         tokenizer: PreTrainedTokenizerFast,
         add_encoding_tokens: bool = True,
         max_length: Optional[int] = 512,
-        spec_token: Optional[str] = None,
+        spec_tokens: Optional[str] = None,
         shape: Optional[List[int]] = None,
         return_token_type_ids: bool = False,
         add_special_tokens: bool = True,
@@ -71,16 +71,12 @@
         if shape is None:
             shape = [-1]
 
-<<<<<<< HEAD
-        if add_encoding_tokens and spec_token is not None:
-=======
         if isinstance(spec_tokens, str):
             spec_tokens = [spec_tokens]
 
         if add_encoding_tokens and spec_tokens is not None:
             # store `spec_token` to ensure proper fingerprinting
             spec_token = "".join(spec_tokens)
->>>>>>> bcdaa564
             add_spec_tokens_pipe = Apply(
                 {key: partial(add_spec_token, spec_token)},
                 element_wise=True,
