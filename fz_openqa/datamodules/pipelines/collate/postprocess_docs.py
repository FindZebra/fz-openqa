from typing import Optional

from fz_openqa.datamodules.pipes import BlockSequential
from fz_openqa.datamodules.pipes import Gate
from fz_openqa.datamodules.pipes import Identity
from fz_openqa.datamodules.pipes import Nested
from fz_openqa.datamodules.pipes import RelevanceClassifier
from fz_openqa.datamodules.pipes import SelectDocs
from fz_openqa.datamodules.pipes import Sequential
from fz_openqa.datamodules.pipes import Sort
from fz_openqa.datamodules.pipes.documents import ARE_DOCS_SELECTED_KEY
from fz_openqa.datamodules.utils.condition import HasKeyWithPrefix
from fz_openqa.datamodules.utils.condition import Not
from fz_openqa.datamodules.utils.condition import Reduce
from fz_openqa.datamodules.utils.condition import Static
from fz_openqa.datamodules.utils.filter_keys import KeyWithPrefix


class PostprocessPipe(BlockSequential):
    def __init__(
        self,
        relevance_classifier: RelevanceClassifier,
        *,
        n_retrieved_documents: int,
        n_select_documents: Optional[int],
        max_select_pos_docs: Optional[int],
        **kwargs
    ):
        """Get the pipe that classify documents as `match_score`,
        sort them and select `n_documents` among the `n_retrieved_docs`"""
        if relevance_classifier is None:
            super().__init__([("identity", Identity())])
        else:
            # sort the documents based on score and `match_score`
            sorter = Nested(
                Sequential(
                    Sort(key="document.retrieval_score"),
                    Sort(key="document.match_score"),
                ),
                filter=KeyWithPrefix("document."),
            )

            # condition to activate the relevance classifier
            activate_doc_proc = Reduce(
                Static(n_retrieved_documents > 0),
                HasKeyWithPrefix("document."),
                Not(HasKeyWithPrefix("document.match_score")),
                reduce_op=all,
            )
            classify_and_sort = Gate(
<<<<<<< HEAD
                activate_doc_proc, Sequential(relevance_classifier, sorter)
=======
                activate_doc_proc,
                Sequential(relevance_classifier, sorter),
>>>>>>> 31ae8fa1
            )

            # select `n_documents` where count(match_score) <= max_pos_docs
            # this is only ran if the docs have not been previously selected
            selector = SelectDocs(
                total=n_select_documents,
                max_pos_docs=max_select_pos_docs,
                strict=False,
            )
            activate_selector = Reduce(
                HasKeyWithPrefix("document.match_score"),
                Not(HasKeyWithPrefix(ARE_DOCS_SELECTED_KEY)),
                reduce_op=all,
            )
            selector = Gate(activate_selector, selector)

            super().__init__(
                [
                    ("Classify and sort documents", classify_and_sort),
                    ("select documents", selector),
                ],
                **kwargs
            )<|MERGE_RESOLUTION|>--- conflicted
+++ resolved
@@ -48,12 +48,8 @@
                 reduce_op=all,
             )
             classify_and_sort = Gate(
-<<<<<<< HEAD
-                activate_doc_proc, Sequential(relevance_classifier, sorter)
-=======
                 activate_doc_proc,
                 Sequential(relevance_classifier, sorter),
->>>>>>> 31ae8fa1
             )
 
             # select `n_documents` where count(match_score) <= max_pos_docs
