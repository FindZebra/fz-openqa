import json

import datasets


class MedQAxCorpusConfig(datasets.BuilderConfig):
    """BuilderConfig for MedQAxCorpus."""

    def __init__(self, **kwargs):
        """BuilderConfig for FZxMedQA.
        Args:
          **kwargs: keyword arguments forwarded to super.
        """
        super(MedQAxCorpusConfig, self).__init__(**kwargs)


_TRAIN_URL = "https://drive.google.com/file/d/18a1TxYHHlNqXNBHaSgfLRgI4kBmYXcyn/view?usp=sharing"
_VALID_URL = "https://drive.google.com/file/d/1m4zUJoET3WDqpYvQ_aOJVmJbiSjGGhB0/view?usp=sharing"
_TEST_URL = "https://drive.google.com/file/d/1cOOSjOjBIOlzi3Wk31kxnp-eIV6Ekslh/view?usp=sharing"

_DESCRIPTION = (
    "A mapping between the MedQA dataset and the MedQA corpus (18 books)"
)
_VERSION = "0.0.1"
_HOMEPAGE = ""
_CITATION = ""


class MedQAxCorpusDataset(datasets.GeneratorBasedBuilder):
    """MedQAxCorpus Dataset. Version 0.0.1"""

    VERSION = datasets.Version(_VERSION)
    force = False
    urls = {
        datasets.Split.TRAIN: _TRAIN_URL,
        datasets.Split.VALIDATION: _VALID_URL,
        datasets.Split.TEST: _TEST_URL,
    }

    def _info(self):
        return datasets.DatasetInfo(
            description=_DESCRIPTION,
            features=datasets.Features(
                {
                    "question.idx": datasets.Value("int32"),
                    "question.text": datasets.Value("string"),
                    "answer.target": datasets.Value("int32"),
                    "answer.text": datasets.Sequence(
                        datasets.Value("string")),
                    "answer.cui": datasets.Sequence(
                        datasets.Value("string")),
                    "answer.synonyms": datasets.Sequence(
                        datasets.Value("string")
                    ),
                }
            ),
            supervised_keys=None,
            homepage=_HOMEPAGE,
            citation=_CITATION,
        )

    @staticmethod
    def _get_drive_url(url):
        base_url = "https://drive.google.com/uc?id="
        split_url = url.split("/")
        return base_url + split_url[5]

    def _split_generators(self, dl_manager):
        """Returns SplitGenerators."""
        downloaded_files = {
            split: dl_manager.download_and_extract(self._get_drive_url(url))
            for split, url in self.urls.items()
        }

        return [
            datasets.SplitGenerator(
                name=split,
                gen_kwargs={"filepath": file, "split": split},
            )
            for split, file in downloaded_files.items()
        ]

    def _generate_examples(self, filepath, split):
        """Yields examples."""
        with open(filepath, "r") as f:
            for i, d in enumerate(json.load(f)["data"]):
                # adjust values
                d["question.idx"] = d.pop("question_id")
                d["answer.target"] = d.pop("answer_idx")
                d["answer.text"] = d.pop("answer_options")
                d["answer.cui"] = d.pop("CUIs")
                d["answer.synonyms"] = d.pop("synonyms")
                d["question.text"] = d.pop("question")
<<<<<<< HEAD
=======
                d["synonyms.text"] = d.pop("synonyms")
                # tmp
                d.pop("CUIs", None)
>>>>>>> 601d0d9d
                yield i, d<|MERGE_RESOLUTION|>--- conflicted
+++ resolved
@@ -45,10 +45,8 @@
                     "question.idx": datasets.Value("int32"),
                     "question.text": datasets.Value("string"),
                     "answer.target": datasets.Value("int32"),
-                    "answer.text": datasets.Sequence(
-                        datasets.Value("string")),
-                    "answer.cui": datasets.Sequence(
-                        datasets.Value("string")),
+                    "answer.text": datasets.Sequence(datasets.Value("string")),
+                    "answer.cui": datasets.Sequence(datasets.Value("string")),
                     "answer.synonyms": datasets.Sequence(
                         datasets.Value("string")
                     ),
@@ -91,10 +89,4 @@
                 d["answer.cui"] = d.pop("CUIs")
                 d["answer.synonyms"] = d.pop("synonyms")
                 d["question.text"] = d.pop("question")
-<<<<<<< HEAD
-=======
-                d["synonyms.text"] = d.pop("synonyms")
-                # tmp
-                d.pop("CUIs", None)
->>>>>>> 601d0d9d
                 yield i, d