--- conflicted
+++ resolved
@@ -8,12 +8,14 @@
 from typing import Optional
 
 import numpy as np
+import rich
 import spacy
 import torch
 from scispacy.abbreviation import AbbreviationDetector  # type: ignore
 from scispacy.linking import EntityLinker  # type: ignore
 from scispacy.linking_utils import Entity
 
+from ..utils.filter_keys import KeyWithPrefix
 from .static import DISCARD_TUIs
 from fz_openqa.datamodules.pipes import Pipe
 from fz_openqa.utils.datastruct import Batch
@@ -60,7 +62,6 @@
         return length
 
     def __call__(self, batch: Batch, **kwargs) -> Batch:
-<<<<<<< HEAD
         n_documents = self._infer_n_docs(batch)
         batch_size = self._infer_batch_size(batch)
 
@@ -86,12 +87,12 @@
     ) -> Iterable[Pair]:
         batch_size = batch_size or self._infer_batch_size(batch)
         for i in range(batch_size):
-            a_data_i = {
-                k: v[i] for k, v in batch.items() if self.answer_prefix in k
-            }
-            d_data_i = {
-                k: v[i] for k, v in batch.items() if self.document_prefix in k
-            }
+            a_data_i = self.get_eg(
+                batch, i, filter_op=KeyWithPrefix(self.answer_prefix)
+            )
+            d_data_i = self.get_eg(
+                batch, i, filter_op=KeyWithPrefix(self.document_prefix)
+            )
 
             # iterate through each document
             n_docs = len(next(iter(d_data_i.values())))
@@ -103,46 +104,11 @@
         bs = len(next(iter(batch.values())))
         assert all(bs == len(x) for x in batch.values())
         return bs
-=======
-        results = []
-        batch_size = self.batch_size(batch)
-        for i in range(batch_size):
-            eg_ans_i = self.get_eg(
-                batch,
-                i,
-                filter_op=lambda key: str(key).startswith(self.answer_prefix),
-            )
-            eg_doc_i = self.get_eg(
-                batch,
-                i,
-                filter_op=lambda key: str(key).startswith(
-                    self.document_prefix
-                ),
-            )
-
-            # iterate through each document
-            results_i = []
-            n_docs = len(next(iter(eg_doc_i.values())))
-            for j in range(n_docs):
-                d_data_ij = {k: v[j] for k, v in eg_doc_i.items()}
-                results_i += [self.classify(eg_ans_i, d_data_ij)]
-            results += [results_i]
-        results = torch.tensor(results)
-        batch[self.output_key] = results
-
-        return batch
->>>>>>> 601d0d9d
 
 
 class MetaMapMatch(RelevanceClassifier):
     def __init__(self, model_name: Optional[str] = "en_core_sci_lg", **kwargs):
-<<<<<<< HEAD
-        super().__init__()
-=======
         super().__init__(**kwargs)
-        from scispacy.abbreviation import AbbreviationDetector  # type: ignore
-        from scispacy.linking import EntityLinker  # type: ignore
->>>>>>> 601d0d9d
 
         self.model_name = model_name
         self.model = spacy.load(
@@ -197,13 +163,7 @@
 
 class ScispaCyMatch(RelevanceClassifier):
     def __init__(self, model_name: Optional[str] = "en_core_sci_lg", **kwargs):
-<<<<<<< HEAD
-        super().__init__()
-=======
         super().__init__(**kwargs)
-        from scispacy.abbreviation import AbbreviationDetector  # type: ignore
-        from scispacy.linking import EntityLinker  # type: ignore
->>>>>>> 601d0d9d
 
         self.model_name = model_name
         self.model = spacy.load(
