import re
from typing import Any
from typing import Dict
from typing import Iterable
from typing import Optional

import numpy as np
import rich
import spacy
import torch
from scispacy.linking_utils import Entity

from .static import DISCARD_TUIs
from fz_openqa.datamodules.pipes import Pipe
from fz_openqa.utils.datastruct import Batch

np.warnings.filterwarnings("ignore", category=np.VisibleDeprecationWarning)


class RelevanceClassifier(Pipe):
    def __init__(
        self,
        answer_prefix: str = "answer.",
        document_prefix: str = "document.",
        output_key: str = "document.is_positive",
        output_count_key: str = "document.positive_count",
    ):
        self.output_key = output_key
        self.answer_prefix = answer_prefix
        self.document_prefix = document_prefix
        self.output_count_key = output_count_key

    def classify(self, question: Any, document: Any) -> bool:
        raise NotImplementedError

    def __call__(self, batch: Batch, **kwargs) -> Batch:
        results = []
        batch_size = self.batch_size(batch)
        for i in range(batch_size):
<<<<<<< HEAD
            eg_ans_i = self.get_eg(
                batch,
                i,
                filter_op=lambda key: str(key).startswith(self.answer_prefix),
            )
            eg_doc_i = self.get_eg(
                batch,
                i,
                filter_op=lambda key: str(key).startswith(
                    self.document_prefix
                ),
            )

            # iterate through each document
            results_i = []
            n_docs = len(next(iter(eg_doc_i.values())))
            for j in range(n_docs):
                d_data_ij = {k: v[j] for k, v in eg_doc_i.items()}
                results_i += [self.classify(eg_ans_i, d_data_ij)]
=======
            q_data_i = {
                k: v[i] for k, v in batch.items() if self.answer_prefix in k
            }
            d_data_i = {
                k: v[i] for k, v in batch.items() if self.document_prefix in k
            }

            # iterate through each document
            results_i = []
            n_docs = len(next(iter(d_data_i)))
            for j in range(n_docs):
                d_data_ij = {k: v[j] for k, v in d_data_i.items()}
                results_i += [self.classify(q_data_i, d_data_ij)]
>>>>>>> fa286d12
            results += [results_i]
        results = torch.tensor(results)
        batch[self.output_key] = results
<<<<<<< HEAD

=======
        batch[self.output_count_key] = results.float().sum(-1).long()
>>>>>>> fa286d12
        return batch


class MetaMapMatch(RelevanceClassifier):
    def __init__(self, model_name: Optional[str] = "en_core_sci_lg", **kwargs):
        super().__init__()
        from scispacy.abbreviation import AbbreviationDetector  # type: ignore
        from scispacy.linking import EntityLinker  # type: ignore

        self.model_name = model_name
        self.model = spacy.load(self.model_name)
        self.model.add_pipe("abbreviation_detector")
        self.model.add_pipe(
            "scispacy_linker",
            config={
                "resolve_abbreviations": True,
                "linker_name": "umls",
                "max_entities_per_mention": 1,
            },
        )
        self.linker = self.model.get_pipe("scispacy_linker")

    def classify(
        self, answer: Dict[str, Any], document: Dict[str, Any]
    ) -> bool:
        doc_text = document["document.text"]
        answer_index = answer["answer.target"]
        answer_aliases = [answer["answer.text"][answer_index]]
        answer_cui = answer["answer.cui"][0]
        answer_aliases.extend(set(self.linker.kb.cui_to_entity[answer_cui][2]))
        return bool(
            re.findall(
                r"(?=(" + "|".join(answer_aliases) + r"))",
                doc_text,
                re.IGNORECASE,
            )
        )


class SciSpacyMatch(RelevanceClassifier):
    def __init__(self, model_name: Optional[str] = "en_core_sci_lg", **kwargs):
        super().__init__()
        from scispacy.abbreviation import AbbreviationDetector  # type: ignore
        from scispacy.linking import EntityLinker  # type: ignore

        self.model_name = model_name
        self.model = spacy.load(self.model_name)
        self.model.add_pipe("abbreviation_detector")
        self.model.add_pipe(
            "scispacy_linker",
            config={
                "resolve_abbreviations": True,
                "linker_name": "umls",
                "max_entities_per_mention": 1,
            },
        )
        self.linker = self.model.get_pipe("scispacy_linker")

    def extract_aliases(self, entity) -> Iterable[str]:
        # get the list of linked entity
        linked_entities = self.get_linked_entities(entity)

        # filter irrelevant entities based on TUIs
        def keep_entity(ent: Entity) -> bool:
            """
            keep the entity if at least one of the TUIs is not in
            the DISCARD_TUIs list.
            # todo: is that the right behaviour?
            """
            return any(tui not in DISCARD_TUIs for tui in ent.types)

        linked_entities = filter(lambda ent: keep_entity, linked_entities)

        # return aliases
        for linked_entity in linked_entities:
            for alias in linked_entity.aliases:
                yield alias

    def get_linked_entities(self, entity: Entity) -> Iterable[Entity]:
        for ent in entity._.kb_ents:
            ent_str, _ = ent  # ent: (str, score)
            yield self.linker.kb.cui_to_entity[ent_str]

    def classify(
        self, answer: Dict[str, Any], document: Dict[str, Any]
    ) -> bool:

        doc_text = document["document.text"]
        answer_index = answer["answer.target"]
        answer_text = answer["answer.text"][answer_index]

        scispacy_doc = self.model(answer_text)

        answer_aliases = {answer["answer.text"][answer_index]}
        for entity in scispacy_doc.ents:
            e_aliases = set(self.extract_aliases(entity))
            answer_aliases = set.union(answer_aliases, e_aliases)

        # todo: investigate the aliases, some are too general
        # rich.print(f">> aliases={answer_aliases}")

        return any(
            alias.lower() in doc_text.lower() for alias in answer_aliases
        )
        # todo: fix this: crashes with re.error: nothing to repeat at position 33
        # return bool(
        #     re.findall(
        #         r"(?=(" + "|".join(answer_aliases) + r"))",
        #         doc_text,
        #         re.IGNORECASE,
        #     )
        # )


class ExactMatch(RelevanceClassifier):
    """Match the lower-cased answer string in the document."""

    def classify(
        self, answer: Dict[str, Any], document: Dict[str, Any]
    ) -> bool:
        doc_text = document["document.text"]
        answer_index = answer["answer.target"]
        answer_text = answer["answer.text"][answer_index]
<<<<<<< HEAD
        return bool(answer_text.lower() in doc_text.lower())
=======

        return bool(answer_text in doc_text)
>>>>>>> fa286d12
<|MERGE_RESOLUTION|>--- conflicted
+++ resolved
@@ -5,7 +5,6 @@
 from typing import Optional
 
 import numpy as np
-import rich
 import spacy
 import torch
 from scispacy.linking_utils import Entity
@@ -37,7 +36,6 @@
         results = []
         batch_size = self.batch_size(batch)
         for i in range(batch_size):
-<<<<<<< HEAD
             eg_ans_i = self.get_eg(
                 batch,
                 i,
@@ -57,29 +55,10 @@
             for j in range(n_docs):
                 d_data_ij = {k: v[j] for k, v in eg_doc_i.items()}
                 results_i += [self.classify(eg_ans_i, d_data_ij)]
-=======
-            q_data_i = {
-                k: v[i] for k, v in batch.items() if self.answer_prefix in k
-            }
-            d_data_i = {
-                k: v[i] for k, v in batch.items() if self.document_prefix in k
-            }
-
-            # iterate through each document
-            results_i = []
-            n_docs = len(next(iter(d_data_i)))
-            for j in range(n_docs):
-                d_data_ij = {k: v[j] for k, v in d_data_i.items()}
-                results_i += [self.classify(q_data_i, d_data_ij)]
->>>>>>> fa286d12
             results += [results_i]
         results = torch.tensor(results)
         batch[self.output_key] = results
-<<<<<<< HEAD
 
-=======
-        batch[self.output_count_key] = results.float().sum(-1).long()
->>>>>>> fa286d12
         return batch
 
 
@@ -203,9 +182,5 @@
         doc_text = document["document.text"]
         answer_index = answer["answer.target"]
         answer_text = answer["answer.text"][answer_index]
-<<<<<<< HEAD
-        return bool(answer_text.lower() in doc_text.lower())
-=======
 
-        return bool(answer_text in doc_text)
->>>>>>> fa286d12
+        return bool(answer_text.lower() in doc_text.lower())