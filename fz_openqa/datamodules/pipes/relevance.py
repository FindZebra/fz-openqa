--- conflicted
+++ resolved
@@ -15,12 +15,9 @@
 import dill
 import numpy as np
 import spacy
-<<<<<<< HEAD
 import torch
 from pydantic import BaseModel
-=======
 from scispacy.abbreviation import AbbreviationDetector  # type: ignore
->>>>>>> 218d2a31
 from scispacy.linking import EntityLinker  # type: ignore
 from scispacy.linking_utils import Entity
 from spacy import Language
@@ -170,15 +167,20 @@
     """Match the lower-cased answer string in the document."""
 
     def classify(self, pair: Pair) -> bool:
-        doc_text = pair.document["document.text"]
+        doc_text = pair.document["document.text"].lower()
         answer_index = pair.answer["answer.target"]
-        answer_text = pair.answer["answer.text"][answer_index]
-
-<<<<<<< HEAD
-        return bool(answer_text.lower() in doc_text.lower())
-=======
-        return find_one(doc_text, answer_aliases, sort_by=len)
->>>>>>> 218d2a31
+        answer_text = pair.answer["answer.text"][answer_index].lower()
+
+        return answer_text in doc_text
+
+    def classify_and_interpret(self, pair: Pair) -> Tuple[bool, List[str]]:
+        doc_text = pair.document["document.text"].lower()
+        answer_index = pair.answer["answer.target"]
+        answer_text = pair.answer["answer.text"][answer_index].lower()
+
+        match = answer_text in doc_text
+        values = [answer_text] if match else []
+        return (match, values)
 
 
 class AliasBasedMatch(RelevanceClassifier):
@@ -389,9 +391,9 @@
         # todo: why is this different?
         return any(tui not in discard_list for tui in ent.tuis)
 
-<<<<<<< HEAD
     def extract_aliases(self, entity) -> Iterable[str]:
-        # todo: This mostly repeats the code form MetaMapMatch.extract_aliases, we need to unify that
+        # todo: This mostly repeats the code form MetaMapMatch.extract_aliases,
+        #  we need to unify that
         # get the list of linked entity
         linked_entities = self.get_linked_entities(entity)
 
@@ -441,16 +443,4 @@
 
             # update the pair and return
             pair.answer["answer.aliases"] = list(answer_aliases)
-            yield pair
-=======
-        return bool(answer_text.lower() in doc_text.lower())
-
-    def classify_and_interpret(self, pair: Pair) -> Tuple[bool, List[str]]:
-        doc_text = pair.document["document.text"]
-        answer_index = pair.answer["answer.target"]
-        answer_text = pair.answer["answer.text"][answer_index]
-
-        match = bool(answer_text.lower() in doc_text.lower())
-        values = [answer_text] if match else []
-        return (match, values)
->>>>>>> 218d2a31
+            yield pair