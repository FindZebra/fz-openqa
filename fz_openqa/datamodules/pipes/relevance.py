--- conflicted
+++ resolved
@@ -44,11 +44,7 @@
     answer: Dict[str, Any]
 
 
-<<<<<<< HEAD
-def find_one(text: str, queries: Sequence[List], sort_by: Optional[Callable] = None) -> bool:
-=======
 def find_one(text: str, queries: Sequence[Any]) -> bool:
->>>>>>> 49a8aecd
     """check if one of the queries is in the input text"""
     assert isinstance(text, str)
     if len(queries) == 0:
@@ -56,26 +52,10 @@
     if len(text) == 0:
         return False
 
-<<<<<<< HEAD
-    # re.search: Scan through string looking for a location where
-    # the regular expression pattern produces a match, and return a
-    # corresponding MatchObject instance. Return None if no position
-    # in the string matches the pattern; note that this is different
-    # from finding a zero-length match at some point in the string.
-    # re.escape: Return string with all non-alphanumerics backslashed;
-    # this is useful if you want to match an arbitrary literal string
-    # that may have regular expression metacharacters in it.
-    # re.IGNORECASE: Perform case-insensitive matching
-=======
->>>>>>> 49a8aecd
     return bool(
         re.findall(
             re.compile(
-<<<<<<< HEAD
-                "|".join(x for x in queries),
-=======
                 "(?=(" + "|".join(map(re.escape, queries)) + "))",
->>>>>>> 49a8aecd
                 re.IGNORECASE,
             ),
             text,
@@ -91,11 +71,8 @@
         return []
     if len(text) == 0:
         return []
-<<<<<<< HEAD
-=======
     if lower_case_queries:
         queries = {q.lower() for q in queries}
->>>>>>> 49a8aecd
 
     return re.findall(
         re.compile(
@@ -195,18 +172,9 @@
 class ExactMatch(RelevanceClassifier):
     """Match the lower-cased answer string in the document."""
 
-<<<<<<< HEAD
-    @staticmethod
-    def _get_matches(pair: Pair) -> List[str]:
-        doc_text = pair.document["document.text"]
-        answer_index = pair.answer["answer.target"]
-        answer_text = pair.answer["answer.text"][answer_index]
-
-=======
     def _get_matches(self, pair: Pair) -> List[str]:
         doc_text = pair.document[f"{self.document_field}.text"]
         answer_text = pair.answer[f"{self.answer_field}.text"]
->>>>>>> 49a8aecd
         return find_all(doc_text, [answer_text])
 
 
@@ -258,17 +226,9 @@
         if not lazy_setup:
             self._setup_models()
 
-<<<<<<< HEAD
-    @staticmethod
-    def _get_matches(pair: Pair) -> List[str]:
-        doc_text = pair.document["document.text"]
-        answer_aliases = pair.answer["answer.aliases"]
-
-=======
     def _get_matches(self, pair: Pair) -> List[str]:
         doc_text = pair.document[f"{self.document_field}.text"]
         answer_aliases = pair.answer[f"{self.answer_field}.aliases"]
->>>>>>> 49a8aecd
         return find_all(doc_text, answer_aliases)
 
     def _call_batch(self, batch: Batch, **kwargs) -> Batch:
@@ -302,10 +262,6 @@
 
     @staticmethod
     def _load_spacy_model(model_name: str, linker_name: str = "umls", threshold: float = 0.45):
-<<<<<<< HEAD
-        @Language.component("__combineEntities__")
-        def _combine_entities(doc: Doc) -> Doc:
-=======
         """When you call a spaCy model on a text, spaCy first tokenizes the text to produce a Doc object.
 
         Doc is then processed in several different steps – the processing pipeline."""
@@ -330,7 +286,6 @@
             Doc
                 A Doc holding one entity
             """
->>>>>>> 49a8aecd
             doc.ents = [Span(doc, 0, doc.__len__(), label="Entity")]
             return doc
 
@@ -360,10 +315,7 @@
         return model
 
     def get_linked_entities(self, entity: [List, Entity]) -> Iterable[LinkedEntity]:
-<<<<<<< HEAD
-=======
         """ Extracts the linked entities by querying the Doc entity against the knowledge base"""
->>>>>>> 49a8aecd
         if not isinstance(entity, List):
             entity = [cui_str for (cui_str, _) in entity._.kb_ents]
         for cui_str in entity:
@@ -374,12 +326,9 @@
                 yield LinkedEntity(entity=str(entity), tuis=tuis, aliases=aliases)
             except KeyError:
                 pass
-<<<<<<< HEAD
-=======
 
     def _extract_answer_text(self, pair: Pair) -> str:
         return pair.answer[f"{self.answer_field}.text"]
->>>>>>> 49a8aecd
 
     @staticmethod
     def detect_acronym(alias: str) -> bool:
@@ -407,24 +356,6 @@
     def _check_entity_tuis(ent: LinkedEntity, *, discard_list: List[str]) -> bool:
         return any(tui not in discard_list for tui in ent.tuis)
 
-<<<<<<< HEAD
-    def extract_and_filters_entities(self, doc: Doc) -> Iterable[str]:
-        linked_entities = self.get_linked_entities(doc.ents[0])
-
-        if self.filter_tui:
-            _filter = partial(self._check_entity_tuis, discard_list=DISCARD_TUIs)
-            linked_entities = filter(_filter, linked_entities)
-
-        for linked_entity in linked_entities:
-            if not self.filter_acronyms:
-                yield linked_entity.entity.lower()
-            elif self.detect_acronym(linked_entity.entity):
-                pass
-            else:
-                yield linked_entity.entity.lower()
-
-=======
->>>>>>> 49a8aecd
     def extract_aliases(self, linked_entities: Iterable[LinkedEntity]) -> Iterable[str]:
         """ Extract aliases of the linked entities"""
         # get the TUIs of linked entities to filter irrelevant ones
@@ -455,11 +386,7 @@
 
         # join the aliases
         for pair, answer in zip_longest(pairs, answer_texts):
-<<<<<<< HEAD
-            answer_cuis = pair.answer.get("answer.cui", [])
-=======
             answer_cuis = pair.answer.get(f"{self.answer_field}.cui", [])
->>>>>>> 49a8aecd
             e_aliases = set()
             if answer_cuis:
                 del answer_cuis[3:]
@@ -468,11 +395,7 @@
 
             answer_aliases = [answer] + list(e_aliases)
             # update the pair and return
-<<<<<<< HEAD
-            pair.answer["answer.aliases"] = answer_aliases
-=======
             pair.answer[f"{self.answer_field}.aliases"] = answer_aliases
->>>>>>> 49a8aecd
             yield pair
 
 
@@ -483,23 +406,6 @@
     def preprocess(self, pairs: Iterable[Pair]) -> Iterable[Pair]:
         """Generate the field `pair.answer["aliases"]`"""
         pairs = list(pairs)
-<<<<<<< HEAD
-
-        # extract the answer and synonyms texts from each Pair
-        answer_texts = map(self._extract_answer_text, pairs)
-
-        # batch processing of texts
-        docs = list(self.model.pipe(answer_texts, **self.spacy_kwargs))
-
-        for pair, answer_doc in zip_longest(pairs, docs):
-            answer_str = answer_doc.text
-
-            for ent in answer_doc.ents:
-                linked_entities = self.get_linked_entities(ent)
-                e_aliases = set(self.extract_aliases(linked_entities))
-
-            answer_aliases = [answer_str] + list(e_aliases)
-=======
         # extract the answer and synonyms texts from each Pair
         answer_texts = map(self._extract_answer_text, pairs)
         # batch processing of texts
@@ -511,12 +417,10 @@
             for ent in answer_doc.ents:
                 linked_entities = self.get_linked_entities(ent)
                 e_aliases = set(self.extract_aliases(linked_entities))
->>>>>>> 49a8aecd
 
             answer_aliases = [answer_str] + list(e_aliases)
             # update the pair and return
-<<<<<<< HEAD
-            pair.answer["answer.aliases"] = answer_aliases
+            pair.answer[f"{self.answer_field}.aliases"] = answer_aliases
             yield pair
 
 
@@ -589,8 +493,4 @@
     #sent_starts[0] = True
 
     #doc = Doc(vocab=doc.vocab, words=words, spaces=spaces, sent_starts=sent_starts)
-"""
-=======
-            pair.answer[f"{self.answer_field}.aliases"] = answer_aliases
-            yield pair
->>>>>>> 49a8aecd
+"""