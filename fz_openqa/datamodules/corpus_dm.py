--- conflicted
+++ resolved
@@ -524,13 +524,6 @@
 
     def exact_method(
         self,
-<<<<<<< HEAD
-        key: Optional[str] = None,
-        queries: Optional[list] = None,
-        answers: Optional[list] = None,
-        answer_idxs: Optional[list] = None,
-        synonyms: Optional[list] = None,
-=======
         batch: Batch
         # = {
         # question.text: list of N texts,
@@ -541,7 +534,6 @@
         # answer.synonyms: N lists of M texts,
         # }
         # key: Optional[str],z<
->>>>>>> 1bfc1f62
     ) -> Batch:
         """
         Compute exact matching based on whether answer is contained in document string.
@@ -550,11 +542,8 @@
         :@param answers: batch containing the answers.
         :@param synonyms: batch containing synonyms.
         """
-<<<<<<< HEAD
         out = {"version": "0.0.1", "data": []}
         discarded = {"version": "0.0.1", "data": []}
-=======
->>>>>>> 1bfc1f62
 
         out = {"version": "0.0.1", "data": []}
 
@@ -563,13 +552,9 @@
             positives = []
             negatives = []
             for hit in response["hits"]:
-<<<<<<< HEAD
-                if answers[i][answer_idxs[i]] in hit["_source"]["text"]:
+                if batch['answer.text'][i] in hit["_source"]["text"]:
                     positives.append(hit["_source"]["text"])
-                elif any(synonym in hit["_source"]["text"] for synonym in synonyms[i]):
-=======
-                if batch["answer.text"][i][0] in hit["_source"]["text"]:
->>>>>>> 1bfc1f62
+                elif any(synonym in hit["_source"]["text"] for synonym in batch['synonyms'][i]):
                     positives.append(hit["_source"]["text"])
                 else:
                     negatives.append(hit["_source"]["text"])
