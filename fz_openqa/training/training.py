--- conflicted
+++ resolved
@@ -1,8 +1,4 @@
-<<<<<<< HEAD
-import json
-=======
 import logging
->>>>>>> d683b070
 import os
 import threading
 import warnings
@@ -12,7 +8,6 @@
 
 import datasets
 import rich
-import torch
 from hydra.utils import instantiate
 from omegaconf import DictConfig
 from pytorch_lightning import Callback
