import logging
import os
import threading
import time
import warnings
from functools import partial
from typing import List
from typing import Optional

import datasets
import jsondiff
import pytorch_lightning as pl
import rich
import torch
from datasets import Split
from hydra.utils import instantiate
from omegaconf import DictConfig
from omegaconf import OmegaConf
from pytorch_lightning import Callback
from pytorch_lightning import LightningModule
from pytorch_lightning import seed_everything
from pytorch_lightning import Trainer
from pytorch_lightning.core.optimizer import LightningOptimizer
from pytorch_lightning.loggers import LightningLoggerBase

from fz_openqa.callbacks.index_openqa import IndexOpenQaCallback
from fz_openqa.datamodules import DataModule
from fz_openqa.inference.checkpoint import CheckpointLoader
from fz_openqa.modeling import Model
from fz_openqa.utils import train_utils
from fz_openqa.utils.pretty import get_separator
from fz_openqa.utils.pretty import pprint_batch
from fz_openqa.utils.train_utils import setup_safe_env

log = train_utils.get_logger(__name__)


def train(config: DictConfig) -> Optional[float]:
    """Contains training pipeline.
    Instantiates all PyTorch Lightning objects from config.
    Args:
        config (DictConfig): Configuration composed by Hydra.
    Returns:
        Optional[float]: Metric score for hyperparameter optimization.
    """
    setup_safe_env()
    if not config.verbose:
        os.environ["WANDB_SILENT"] = "TRUE"
        # datasets.logging.set_verbosity(datasets.logging.ERROR)
        # datasets.disable_progress_bar()

    # set verbosity
    logging.getLogger("elasticsearch").setLevel(logging.WARNING)
    datasets.logging.set_verbosity(datasets.logging.CRITICAL)
    # avoid "too many open files" error
    torch.multiprocessing.set_sharing_strategy("file_system")

    # load checkpoint manager
    checkpoint_manager = load_checkpoint(config.get("checkpoint", None), config=config)

    # log paths
    log.info(f"work_dir={config.sys.work_dir}")
    log.info(f"cache_dir={os.path.abspath(config.sys.cache_dir)}")
    log.info(f"Experiment working directory: {os.getcwd()}")

    # # Set seed for random number generators in pytorch, numpy and python.random
    if "seed" in config:
        seed_everything(config.base.seed, workers=True)

    # only preprocess the data if there is no trainer
    if config.get("trainer", None) is None:
        log.info(f"Instantiating datamodule <{config.datamodule._target_}>")
        datamodule: DataModule = instantiate(config.datamodule)
        # datamodule.prepare_data()
        datamodule.setup()
        return

<<<<<<< HEAD
    # display dataset
    # datamodule.prepare_data()
    datamodule.setup()
    if config.verbose:
        rich.print(datamodule.dataset)
        pprint_batch(next(iter(datamodule.train_dataloader())), "training batch")
        # datamodule.display_samples(n_samples=1)

=======
>>>>>>> c8a82d92
    # Init Lightning Module
    model = instantiate_model(
        config,
        checkpoint_manager=checkpoint_manager,
        restore_from_checkpoint=config.get("restore_from_checkpoint", False),
    )

    # Init Lightning callbacks, attach the datamodule and the model tot he IndexOpenQa callback
    callbacks: List[Callback] = []
    if config.get("callbacks", None):
        for _, cb_conf in config["callbacks"].items():
            if "_target_" in cb_conf:
                log.info(f"Instantiating callback <{cb_conf._target_}>")
                callback = instantiate(cb_conf)
                callbacks.append(callback)

    # Init Lightning loggers
    logger: List[LightningLoggerBase] = []
    if config.get("logger", None):
        for _, lg_conf in config["logger"].items():
            if "_target_" in lg_conf:
                log.info(f"Instantiating logger <{lg_conf._target_}>")
                logger.append(instantiate(lg_conf))

    # Init Lightning trainer
    log.info(f"Instantiating trainer <{config.trainer._target_}>")
    # todo: resume trainer from checkpoint with state (require updating Lightning)
    trainer: Trainer = instantiate(
        config.trainer,
        callbacks=callbacks,
        logger=logger,
    )

    # instantiate the datamodule
    log.info(f"Instantiating datamodule <{config.datamodule._target_}>")
    datamodule: DataModule = instantiate(config.datamodule)
    setup_model = instantiate_setup_model(config.get("setup_with_model", None), main_model=model)
    # datamodule.prepare_data()
    datamodule.setup(trainer=trainer, model=setup_model)
    if config.verbose:
        rich.print(datamodule.dataset)
        pprint_batch(next(iter(datamodule.train_dataloader())), "training batch")
        datamodule.display_samples(n_samples=1)

    # Log config to all lightning loggers
    log.info("Logging hyperparameters.")
    train_utils.log_hyperparameters(
        config=config,
        model=model,
        datamodule=datamodule,
        trainer=trainer,
        callbacks=callbacks,
        logger=logger,
    )

    # Training...
    patch_signal_connector(trainer)
    dataset_update = config.datamodule.get("dataset_update", None)
    if dataset_update is not None:
        dataset_update_freq = dataset_update["freq"]
        log.info(
            f"Starting training with dataset updates "
            f"(max_epochs={trainer.max_epochs}, dataset_update_freq={dataset_update_freq}).."
        )
        train_with_dataset_updates(
            datamodule,
            model=model,
            trainer=trainer,
            update_freq=dataset_update_freq,
            reset_optimizer=dataset_update.get("reset_optimizer", True),
            index_first_epoch=dataset_update.get("index_first_epoch", False),
            **dataset_update.get("builder_args", {}),
        )
    else:
        log.info(f"Starting training (max_epochs={trainer.max_epochs})..")
        trainer.fit(model=model, datamodule=datamodule)

    # Evaluate Module on test set after training
    if not config.trainer.get("fast_dev_run"):
        log.info("Starting testing..")
        trainer.test(dataloaders=datamodule.test_dataloader())

    # Make sure everything closed properly
    log.info("Finalizing..")
    train_utils.finish(
        config=config,
        model=model,
        datamodule=datamodule,
        trainer=trainer,
        callbacks=callbacks,
        logger=logger,
    )

    # Print path to best checkpoint
    log.info(f"Best checkpoint path:\n{trainer.checkpoint_callback.best_model_path}")

    # Return metric score for hyperparameter optimization
    optimized_metric = config.get("optimized_metric")
    if optimized_metric:
        return trainer.callback_metrics[optimized_metric]


def instantiate_model(
    config: DictConfig,
    *,
    checkpoint_manager: Optional[CheckpointLoader] = None,
    restore_from_checkpoint=False,
):
    """Instantiate the model from the config or load from checkpoint."""
    if checkpoint_manager is None:
        restore_from_checkpoint = False
    if not restore_from_checkpoint:
        log.info(f"Instantiating Module <{config.model._target_}>")
        model: Model = instantiate(config.model, _recursive_=False)
    else:
        log.info(f"Loading Module <{config.model._target_}> from checkpoint")
        model: Model = checkpoint_manager.load_model(last=config.get("checkpoint_type", "last"))
    return model


def load_checkpoint(
    checkpoint_path: Optional[str], *, config: DictConfig
) -> Optional[CheckpointLoader]:
    """Load a CheckpointLoader from a checkpoint path and print the
    difference between the `checkpoint.config` and the `config`."""
    if checkpoint_path is not None:
        checkpoint = CheckpointLoader(checkpoint_path)
        # todo: move to original directory
        # todo: os.chdir(checkpoint.config.sys.workdir)
        # todo: config.sys.workdir = checkpoint.config.sys.workdir
        rich.print(get_separator())
        rich.print(f"Loading checkpoint from {checkpoint_path}. Config diff:")
        rich.print(
            jsondiff.diff(
                OmegaConf.to_container(checkpoint.config, resolve=False),
                OmegaConf.to_container(config, resolve=False),
                syntax="symmetric",
            )
        )
        rich.print(get_separator())
        return checkpoint
    else:
        return None


def instantiate_setup_model(setup_with_model: DictConfig, *, main_model: Model) -> Optional[Model]:
    """
    Instantiate the model used to setup the dataset.
    if `setup_with_model` is a string, it will be interpreted as the path to a checkpoint.
    if `setup_with_model` is `True`, the main model will be used.
    """

    if isinstance(setup_with_model, str):
        log.info(f"Setup model: Instantiating from path <{setup_with_model}>")
        return CheckpointLoader(setup_with_model).load_model(checkpoint_type="best")
    elif isinstance(setup_with_model, bool) and setup_with_model:
        log.info(f"Setup model: Using main model <{type(main_model)}>")
        return main_model
    else:
        return None


def patch_signal_connector(trainer: Trainer):
    """
    Avoid using `signal` in `trainer.SignalConnector` if Lightning
    is not running in the main thread. See:
    https://github.com/PyTorchLightning/pytorch-lightning/issues/9590#issuecomment-992038707
    """
    if threading.current_thread() is threading.main_thread():
        return

    warnings.warn(
        "Lightning is not running in the main thread. "
        "Patching `trainer.SignalConnector` to avoid using `signal`."
    )

    def _no_signal_teardown(self):
        self._original_handlers = {}

    trainer.signal_connector._is_on_windows = lambda *_: True
    trainer.signal_connector.teardown = partial(_no_signal_teardown, trainer.signal_connector)


def train_with_dataset_updates(
    datamodule: DataModule,
    *,
    model: Model,
    trainer: Trainer,
    update_freq: int,
    reset_optimizer: bool = False,
    index_first_epoch: bool = False,
    **kwargs,
) -> LightningModule:
    """Fit the model to the dataset, updating the dataset every `update_freq` epochs."""
    max_epochs = trainer.max_epochs
    trainer.fit_loop.max_epochs = min(update_freq, max_epochs)
    while trainer.current_epoch < max_epochs:

        # update the dataset
        try:
            if index_first_epoch or trainer.current_epoch > 0:
                update_dataset(
                    datamodule, model=model, trainer=trainer, keep_in_memory=True, **kwargs
                )
        except Exception:
            log.exception("Dataset update interrupted.")
            break

        # fit the model for `update_freq` epochs
        try:
            trainer.fit(
                model=model,
                train_dataloader=datamodule.train_dataloader(),
                val_dataloaders=datamodule.val_dataloader(),
            )

            log.info(f"Epoch {trainer.current_epoch} completed.")
            if trainer.current_epoch >= max_epochs:
                break
            elif trainer.current_epoch < trainer.fit_loop.max_epochs - 1:
                log.info(
                    f"Training interrupted. "
                    f"Epochs remaining: {trainer.fit_loop.max_epochs - trainer.current_epoch}"
                )
                break

            # update trainer parameters
            trainer.fit_loop.max_epochs += update_freq
            trainer.num_sanity_val_steps = 0

            # get optimizer state and store it into the model, so it can be
            # set in the beginning of `trainer.fit()`
            if not reset_optimizer:
                set_model_opt_states(model)
        except KeyboardInterrupt:
            log.info("Training interrupted.")
            break

    # load the best model and return it
    log.info("Training completed. Loading best model and re-indexing the dataset")
    if trainer.checkpoint_callback.last_model_path is not None:
        model = model.load_from_checkpoint(trainer.checkpoint_callback.last_model_path)
    else:
        log.info("No checkpoint found. Using the last model.")

    update_dataset(datamodule, model=model, trainer=trainer, splits=[Split.TEST], **kwargs)

    return model


def set_model_opt_states(model):
    optimizer = model.optimizers()
    if isinstance(optimizer, LightningOptimizer):
        optimizer = optimizer.optimizer
    scheduler = model.lr_schedulers()
    model.opt_states = {"optimizer": optimizer.state_dict(), "lr_scheduler": scheduler.state_dict()}


def update_dataset(
    datamodule: DataModule,
    *,
    model: pl.LightningModule,
    trainer: Trainer,
    keep_in_memory=True,
    **kwargs,
):
    log.info("Updating dataset...")
    start_time = time.time()
    datamodule.update_dataset(model=model, trainer=trainer, keep_in_memory=keep_in_memory, **kwargs)
    # datamodule.display_samples(n_samples=1)
    log.info(f"Dataset updated in {time.time() - start_time:.2f}s")<|MERGE_RESOLUTION|>--- conflicted
+++ resolved
@@ -75,17 +75,6 @@
         datamodule.setup()
         return
 
-<<<<<<< HEAD
-    # display dataset
-    # datamodule.prepare_data()
-    datamodule.setup()
-    if config.verbose:
-        rich.print(datamodule.dataset)
-        pprint_batch(next(iter(datamodule.train_dataloader())), "training batch")
-        # datamodule.display_samples(n_samples=1)
-
-=======
->>>>>>> c8a82d92
     # Init Lightning Module
     model = instantiate_model(
         config,
