from typing import Any
from typing import Optional

import numpy as np
import pytorch_lightning as pl
import spacy
<<<<<<< HEAD
=======
import wandb
from loguru import logger
>>>>>>> f2e28896
from pip._internal import main as pipmain
from pytorch_lightning.callbacks import Callback
from pytorch_lightning.utilities.types import STEP_OUTPUT
from spacy import displacy
from transformers import PreTrainedTokenizerFast

<<<<<<< HEAD
import wandb

logger = logging.getLogger(__name__)

=======
>>>>>>> f2e28896
CORRECT_LABEL = "✅"
INCORRECT_LABEL = "❌"

SPACY_MODELS = {
    "en_core_sci_sm": "https://s3-us-west-2.amazonaws.com/"
    "ai2-s2-scispacy/releases/v0.4.0/en_core_sci_sm-0.4.0.tar.gz",
    "en_core_sci_md": "https://s3-us-west-2.amazonaws.com/"
    "ai2-s2-scispacy/releases/v0.4.0/en_core_sci_md-0.4.0.tar.gz",
    "en_core_sci_lg": "https://s3-us-west-2.amazonaws.com/"
    "ai2-s2-scispacy/releases/v0.4.0/en_core_sci_lg-0.4.0.tar.gz",
}


def maybe_download_spacy_model(model_name: str) -> spacy.Language:
    spacy_model_url = SPACY_MODELS.get(model_name, model_name)
    try:
        spacy_model = spacy.load(model_name)
    except OSError:
        if spacy_model_url.startswith("http"):
            pipmain(["install", spacy_model_url])
        else:
            from spacy.cli import download

            download(spacy_model_url)
        spacy_model = spacy.load(model_name)

    return spacy_model


class LogPredictions(Callback):
    def __init__(
        self,
        tokenizer: PreTrainedTokenizerFast,
        *,
        log_dir: str,
        verbose: bool = True,
        n_samples: int = 10,
        spacy_model: Optional[str] = "en_core_sci_md",
    ):
        super(LogPredictions, self).__init__()
        self.tokenizer = tokenizer
        self.log_dir = log_dir
        self.verbose = verbose
        self.n_samples = n_samples
        self.data = []
        if spacy_model is not None:
            self.spacy_model = maybe_download_spacy_model(spacy_model)
        else:
            self.spacy_model = None

    def on_validation_epoch_start(
        self, trainer: "pl.Trainer", pl_module: "pl.LightningModule"
    ) -> None:
        self.data = []

    def on_validation_batch_end(
        self,
        trainer: "pl.Trainer",
        pl_module: "pl.LightningModule",
        outputs: Optional[STEP_OUTPUT],
        batch: Any,
        batch_idx: int,
        dataloader_idx: int,
    ) -> None:
        preds = outputs["_reader_logits_"].argmax(dim=-1).cpu().detach()
        targets = batch["answer.target"].cpu().detach()
        mask = preds == targets

        batch_keys = [
            "question.input_ids",
            "document.input_ids",
            "answer.target",
            "document.retrieval_score",
        ]
        preds_keys = ["_reader_logits_", "_doc_logits_"]
        out = {k: v[mask] for k, v in batch.items() if k in batch_keys}
        out.update({k: v[mask] for k, v in outputs.items() if k in preds_keys})

        for i in range(len(out["question.input_ids"])):
            self.data += [{k: v[i] for k, v in out.items()}]

    def decode(self, input_ids):
        u = self.tokenizer.decode(input_ids, skip_special_tokens=True)
        if self.spacy_model is not None:
            doc = self.spacy_model(u)
            html = displacy.render(doc, style="ent")
        else:
            html = f'<div class="entities" style="line-height: 2.5; direction: ltr">{u}</div>'

        return html + "\n"

    def on_validation_end(self, trainer: "pl.Trainer", pl_module: "pl.LightningModule") -> None:
        if len(self.data) > self.n_samples:
            self.data = np.random.choice(self.data, self.n_samples, replace=False)

        html = "<h1>Model predictions</h1>\n"
        for k, row in enumerate(self.data):
            html += '<div tag="Question" style="font-size:12px">\n'
            html += f"<h2>Q #{k}</h2>\n"
            probs = row["_reader_logits_"].softmax(-1)
            scores = row["document.retrieval_score"]
            target = row["answer.target"]
            for i, qids in enumerate(row["question.input_ids"]):
                html += "<hr>"
                html += '<div class="option" style="background-color:#eee;">\n'
                label = CORRECT_LABEL if i == target else INCORRECT_LABEL
                html += f"<h3>{label} Opt#{i} (Q#{k}) - prob={probs[i]:.2f}</h3>\n"
                html += self.decode(qids)
                html += '</div">\n'

                # documents
                doc_probs = row["_doc_logits_"][i].softmax(-1)
                js = doc_probs.argsort(-1, descending=True)
                html += '<div class="row" style="background-color:#fff;">\n'
                for _j, j in enumerate(js[:3]):
                    html += '<div tag="document" class="column">\n'
                    html += (
                        f"<h4>Doc #{_j}, retriever_prob={doc_probs[j]:.2f},"
                        f" retrieval_score={scores[i, j]:.2f}</h4>\n"
                    )
                    dids = row["document.input_ids"][i][j]
                    html += self.decode(dids)
                    html += '</div">\n'
                html += "</div>\n"

            html += '</div">\n'

        try:
            name = "predictions"
            wandb.log({name: wandb.Html(html, inject=False)}, commit=False)
        except Exception as e:
            logger.warning(f"Could not log to wandb: {e}")<|MERGE_RESOLUTION|>--- conflicted
+++ resolved
@@ -4,24 +4,17 @@
 import numpy as np
 import pytorch_lightning as pl
 import spacy
-<<<<<<< HEAD
-=======
 import wandb
 from loguru import logger
->>>>>>> f2e28896
 from pip._internal import main as pipmain
 from pytorch_lightning.callbacks import Callback
 from pytorch_lightning.utilities.types import STEP_OUTPUT
 from spacy import displacy
 from transformers import PreTrainedTokenizerFast
 
-<<<<<<< HEAD
-import wandb
 
 logger = logging.getLogger(__name__)
 
-=======
->>>>>>> f2e28896
 CORRECT_LABEL = "✅"
 INCORRECT_LABEL = "❌"
 
