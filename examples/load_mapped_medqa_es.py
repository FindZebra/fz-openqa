--- conflicted
+++ resolved
@@ -6,11 +6,7 @@
 import datasets
 import hydra
 import rich
-<<<<<<< HEAD
-
 import wandb
-=======
->>>>>>> 1e0ffeac
 
 sys.path.append(str(Path(__file__).parent.parent.as_posix()))
 
