import json
import logging

import datasets
import rich
import torch
from rich.logging import RichHandler

from fz_openqa.datamodules.corpus_dm import MedQaCorpusDataModule
from fz_openqa.datamodules.index import ElasticSearchIndex
from fz_openqa.datamodules.meqa_dm import MedQaDataModule
from fz_openqa.datamodules.pipes import ExactMatch
from fz_openqa.datamodules.pipes import Pipe
from fz_openqa.datamodules.pipes import ScispaCyMatch
from fz_openqa.datamodules.pipes import TextFormatter
from fz_openqa.tokenizers.pretrained import init_pretrained_tokenizer
from fz_openqa.utils.pretty import get_separator
from fz_openqa.utils.pretty import pprint_batch
from fz_openqa.utils.train_utils import setup_safe_env

FORMAT = "%(message)s"
logging.basicConfig(
    level="INFO", format=FORMAT, datefmt="[%X]", handlers=[RichHandler()]
)

datasets.set_caching_enabled(True)
setup_safe_env()

tokenizer = init_pretrained_tokenizer(
    pretrained_model_name_or_path="bert-base-cased"
)

text_formatter = TextFormatter(lowercase=True)

# load the corpus object
corpus = MedQaCorpusDataModule(
    tokenizer=tokenizer,
    text_formatter=text_formatter,
    index=ElasticSearchIndex(
        index_key="document.row_idx",
        text_key="document.text",
        query_key="question.text",
        num_proc=4,
        filter_mode=None,
    ),
    verbose=False,
    num_proc=4,
    use_subset=False,
)

# load the QA dataset
dm = MedQaDataModule(
    tokenizer=tokenizer,
    text_formatter=text_formatter,
    train_batch_size=100,
    num_proc=4,
    num_workers=4,
    use_subset=False,
    verbose=True,
    corpus=corpus,
    # retrieve 100 documents for each question
    n_retrieved_documents=1000,
    # keep only one positive doc
    max_pos_docs=10,
    # keep only 10 docs (1 pos + 9 neg)
    n_documents=10,
    # simple exact match
    relevance_classifier=ScispaCyMatch(
        interpretable=True, spacy_kwargs={"batch_size": 100, "n_process": 1}
    ),
    # relevance_classifier=ExactMatch(interpretable=True),
    compile_in_setup=False,
)

# prepare both the QA dataset and the corpus
dm.subset_size = [500, 100, 100]
dm.prepare_data()
dm.setup()

print(get_separator())
dm.build_index()
rich.print("[green]>> index is built.")
print(get_separator())

# Compile the dataset
# ExactMatch: full dataset, num_proc=4, 1000 docs, bs=10: ~8s/batch, phoebe.compute.dtu.dk
# >  - train: 3473 (34.12%)
# >  - validation: 474 (37.26%)
# >  - test: 450 (35.35%)
# SciSpacyMatch: full dataset, num_proc=4, 1000 docs, bs=10: ~75s/batch, phoebe.compute.dtu.dk
# >  - train: 7605 (74.72%)
# >  - validation: 967 (76.02%)
# >  - test: 954 (74.94%)

<<<<<<< HEAD
dm.compile_dataset(
    filter_unmatched=True, num_proc=2, batch_size=100, verbose=True
)
=======
dm.compile_dataset(filter_unmatched=True, num_proc=4, batch_size=100)
>>>>>>> 31ae8fa1
rich.print("[green]>> index is compiled.")

rich.print("=== Compiled Dataset ===")
rich.print(dm.compiled_dataset)

batch = next(iter(dm.train_dataloader()))
pprint_batch(batch, "compiled batch")

for idx in range(10):
    print(get_separator("-"))
    eg = Pipe.get_eg(batch, idx=idx)
    rich.print(
        f"Example #{idx}: \n"
        f" * answer=[magenta]{eg['answer.text'][eg['answer.target']]}[/magenta]\n"
        f" * question=[cyan]{eg['question.text']}[/cyan]\n"
        f" * documents: n_positive={sum(eg['document.match_score'] > 0)}, "
        f"n_negative={sum(eg['document.match_score'] == 0)}"
    )
    for j in range(min(len(eg["document.text"]), 10)):
        print(get_separator("."))
        match_on = eg.get("document.match_on", None)
        match_on = match_on[j] if match_on is not None else None
        rich.print(
            f" |-* document #{j}, score={eg['document.retrieval_score'][j]:.2f}, "
            f"match_score={eg['document.match_score'][j]}, match_on={match_on}"
        )
        txt = eg["document.text"][j].replace("\n", "")
        rich.print(f"[white]{txt}")

# dump data
for split, dset in dm.compiled_dataset.items():
    with open(f"compiled-dataset-{split}.jsonl", mode="w") as fp:
        for i, row in enumerate(dset):
            row["split"] = str(split)
            row["__index__"] = str(i)
            for key in list(row.keys()):
                if any(
                    ptrn in key for ptrn in ["input_ids", "attention_mask"]
                ):
                    row.pop(key)

            for k, v in row.items():
                if isinstance(v, torch.Tensor):
                    if v.numel() == 1:
                        row[k] = v.item()
                    else:
                        row[k] = str(v)

            fp.write(f"{json.dumps(row)}\n")<|MERGE_RESOLUTION|>--- conflicted
+++ resolved
@@ -92,13 +92,7 @@
 # >  - validation: 967 (76.02%)
 # >  - test: 954 (74.94%)
 
-<<<<<<< HEAD
-dm.compile_dataset(
-    filter_unmatched=True, num_proc=2, batch_size=100, verbose=True
-)
-=======
 dm.compile_dataset(filter_unmatched=True, num_proc=4, batch_size=100)
->>>>>>> 31ae8fa1
 rich.print("[green]>> index is compiled.")
 
 rich.print("=== Compiled Dataset ===")
