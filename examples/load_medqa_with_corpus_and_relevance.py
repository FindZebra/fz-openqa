--- conflicted
+++ resolved
@@ -25,12 +25,7 @@
                                                      verbose=False),
                             verbose=False,
                             num_proc=4,
-<<<<<<< HEAD
                             use_subset=True)
-=======
-                            use_subset=True,
-                            train_batch_size=3)
->>>>>>> fa286d12
 
 # load the QA dataset
 dm = MedQaDataModule(tokenizer=tokenizer,
@@ -38,15 +33,10 @@
                      use_subset=True,
                      verbose=True,
                      corpus=corpus,
-<<<<<<< HEAD
                      # retrieve 1000 documents for each question
                      n_retrieved_documents=100,
                      max_pos_docs=int(1e9),
                      n_documents=None,
-=======
-                     # retrieve 100 documents for each question
-                     n_documents=100,
->>>>>>> fa286d12
                      # retrieve the whole training set
                      train_batch_size=10,
                      relevance_classifier=SciSpacyMatch(
