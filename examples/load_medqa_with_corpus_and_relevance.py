--- conflicted
+++ resolved
@@ -21,7 +21,6 @@
                             index=ElasticSearchIndex(index_key="idx",
                                                      text_key="document.text",
                                                      query_key="question.text",
-<<<<<<< HEAD
                                                      filter_mode=None,
                                                      verbose=False),
                             verbose=False,
@@ -33,18 +32,6 @@
 dm = MedQaDataModule(tokenizer=tokenizer,
                      num_proc=1,
                      use_subset=True,
-=======
-                                                     num_proc=4,
-                                                     filter_mode=None),
-                            verbose=False,
-                            num_proc=4,
-                            use_subset=False)
-
-# load the QA dataset
-dm = MedQaDataModule(tokenizer=tokenizer,
-                     num_proc=4,
-                     use_subset=False,
->>>>>>> 4a4629ce
                      verbose=True,
                      corpus=corpus,
                      # retrieve 100 documents for each question
