from time import time

import datasets
import rich
from rich.progress import track

from fz_openqa.datamodules.corpus_dm import FzCorpusDataModule, MedQaCorpusDataModule
from fz_openqa.datamodules.index import ElasticSearchIndex
from fz_openqa.datamodules.meqa_dm import MedQaDataModule
from fz_openqa.datamodules.pipes.relevance import ExactMatch, MetaMapMatch, ScispaCyMatch
from fz_openqa.tokenizers.pretrained import init_pretrained_tokenizer
from fz_openqa.utils.pretty import get_separator, pprint_batch
from fz_openqa.utils.train_utils import setup_safe_env
datasets.set_caching_enabled(True)
setup_safe_env()

tokenizer = init_pretrained_tokenizer(
    pretrained_model_name_or_path='bert-base-cased')

# load the corpus object
corpus = FzCorpusDataModule(tokenizer=tokenizer,
                            index=ElasticSearchIndex(index_key="idx",
                                                     text_key="document.text",
                                                     query_key="question.text",
                                                     filter_mode=None,
                                                     verbose=False),
                            verbose=False,
                            num_proc=4,
                            use_subset=True)

# load the QA dataset
dm = MedQaDataModule(tokenizer=tokenizer,
                     num_workers=4,
                     num_proc=4,
                     use_subset=True,
                     verbose=True,
                     corpus=corpus,
                     # retrieve 1000 documents for each question
                     n_retrieved_documents=100,
                     # allow any number of positive documents
                     max_pos_docs=int(1e9),
                     # setting `n_documents` to None will effectively use `n_retrieved_documents`
                     n_documents=None,
                     # retrieve the whole training set
                     train_batch_size=10,
<<<<<<< HEAD
                     relevance_classifier=ScispaCyMatch(
                         answer_prefix='answer.',
                         document_prefix='document.',
                         output_key='document.is_positive'
                     ))
=======
                     relevance_classifier=ExactMatch())
>>>>>>> 0e00ae8a

# prepare both the QA dataset and the corpus
dm.prepare_data()
dm.setup()

print(get_separator())
dm.build_index()
rich.print(f"[green]>> index is built.")
print(get_separator())

# iterate through the dataset and check the number of positive documents
count = 0
total = 0
n_batches = 0
n_samples = 100
t0 = time()
for batch in track(dm.train_dataloader(),
                   total=min(n_samples // dm.train_batch_size,
                             len(dm.train_dataloader())),
                   description=f"Iterating through the dataset.."):

    at_least_one_positive = batch['document.is_positive'].sum(1) > 0
    count += (at_least_one_positive > 0).float().sum()
    total += at_least_one_positive.shape[0]
    n_batches += 1
    if total > n_samples:
        break

runtime = time() - t0

# display a batch
print(get_separator())
pprint_batch(batch)

# display examples
print(get_separator())
for k in range(3):
    print(get_separator())
    rich.print(f"Question #{k}:[cyan] {batch['question.text'][k]}")
    ans_idx = batch['answer.target'][k]
    rich.print(f"answer: [green]{batch['answer.text'][k][ans_idx]}")
    for m in range(3):
        rich.print(
            f" - rank={m}: score={batch['document.retrieval_score'][k][m]:.2f}, is_positive={batch['document.is_positive'][k][m]}")
        print(batch['document.text'][k][m].strip().replace("\n", ""))

# display prop. of positive documents and runtime
print(get_separator())
rich.print(
    f">> Processing speed: {runtime / n_batches:.3f}s/batch")
rich.print(
    f">> Number of questions with at least one positive document: {count:.0f} ({100. * count / total:.2f}%)")<|MERGE_RESOLUTION|>--- conflicted
+++ resolved
@@ -43,15 +43,7 @@
                      n_documents=None,
                      # retrieve the whole training set
                      train_batch_size=10,
-<<<<<<< HEAD
-                     relevance_classifier=ScispaCyMatch(
-                         answer_prefix='answer.',
-                         document_prefix='document.',
-                         output_key='document.is_positive'
-                     ))
-=======
                      relevance_classifier=ExactMatch())
->>>>>>> 0e00ae8a
 
 # prepare both the QA dataset and the corpus
 dm.prepare_data()
