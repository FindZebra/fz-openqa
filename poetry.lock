[[package]]
name = "absl-py"
version = "0.15.0"
description = "Abseil Python Common Libraries, see https://github.com/abseil/abseil-py."
category = "main"
optional = false
python-versions = "*"

[package.dependencies]
six = "*"

[[package]]
name = "aiohttp"
version = "3.8.0"
description = "Async http client/server framework (asyncio)"
category = "main"
optional = false
python-versions = ">=3.6"

[package.dependencies]
aiosignal = ">=1.1.2"
async-timeout = ">=4.0.0a3,<5.0"
attrs = ">=17.3.0"
charset-normalizer = ">=2.0,<3.0"
frozenlist = ">=1.1.1"
multidict = ">=4.5,<7.0"
yarl = ">=1.0,<2.0"

[package.extras]
speedups = ["aiodns", "brotli", "cchardet"]

[[package]]
name = "aiohttp-cors"
version = "0.7.0"
description = "CORS support for aiohttp"
category = "main"
optional = false
python-versions = "*"

[package.dependencies]
aiohttp = ">=1.1"

[[package]]
name = "aioredis"
version = "1.3.1"
description = "asyncio (PEP 3156) Redis support"
category = "main"
optional = false
python-versions = "*"

[package.dependencies]
async-timeout = "*"
hiredis = "*"

[[package]]
name = "aiosignal"
version = "1.2.0"
description = "aiosignal: a list of registered asynchronous callbacks"
category = "main"
optional = false
python-versions = ">=3.6"

[package.dependencies]
frozenlist = ">=1.1.0"

[[package]]
name = "ansicon"
version = "1.89.0"
description = "Python wrapper for loading Jason Hood's ANSICON"
category = "main"
optional = false
python-versions = "*"

[[package]]
name = "antlr4-python3-runtime"
version = "4.8"
description = "ANTLR 4.8 runtime for Python 3.7"
category = "main"
optional = false
python-versions = "*"

[[package]]
name = "async-timeout"
version = "4.0.0"
description = "Timeout context manager for asyncio programs"
category = "main"
optional = false
python-versions = ">=3.6"

[package.dependencies]
typing-extensions = ">=3.6.5"

[[package]]
name = "atomicwrites"
version = "1.4.0"
description = "Atomic file writes."
category = "dev"
optional = false
python-versions = ">=2.7, !=3.0.*, !=3.1.*, !=3.2.*, !=3.3.*"

[[package]]
name = "attrs"
version = "21.2.0"
description = "Classes Without Boilerplate"
category = "main"
optional = false
python-versions = ">=2.7, !=3.0.*, !=3.1.*, !=3.2.*, !=3.3.*, !=3.4.*"

[package.extras]
dev = ["coverage[toml] (>=5.0.2)", "hypothesis", "pympler", "pytest (>=4.3.0)", "six", "mypy", "pytest-mypy-plugins", "zope.interface", "furo", "sphinx", "sphinx-notfound-page", "pre-commit"]
docs = ["furo", "sphinx", "zope.interface", "sphinx-notfound-page"]
tests = ["coverage[toml] (>=5.0.2)", "hypothesis", "pympler", "pytest (>=4.3.0)", "six", "mypy", "pytest-mypy-plugins", "zope.interface"]
tests_no_zope = ["coverage[toml] (>=5.0.2)", "hypothesis", "pympler", "pytest (>=4.3.0)", "six", "mypy", "pytest-mypy-plugins"]

[[package]]
name = "backports.entry-points-selectable"
version = "1.1.1"
description = "Compatibility shim providing selectable entry points for older implementations"
category = "main"
optional = false
python-versions = ">=2.7"

[package.extras]
docs = ["sphinx", "jaraco.packaging (>=8.2)", "rst.linker (>=1.9)"]
testing = ["pytest", "pytest-flake8", "pytest-cov", "pytest-black (>=0.3.7)", "pytest-mypy", "pytest-checkdocs (>=2.4)", "pytest-enabler (>=1.0.1)"]

[[package]]
name = "beautifulsoup4"
version = "4.10.0"
description = "Screen-scraping library"
category = "main"
optional = false
python-versions = ">3.0.0"

[package.dependencies]
soupsieve = ">1.2"

[package.extras]
html5lib = ["html5lib"]
lxml = ["lxml"]

[[package]]
name = "blessed"
version = "1.19.0"
description = "Easy, practical library for making terminal apps, by providing an elegant, well-documented interface to Colors, Keyboard input, and screen Positioning capabilities."
category = "main"
optional = false
python-versions = ">=2.7"

[package.dependencies]
jinxed = {version = ">=1.1.0", markers = "platform_system == \"Windows\""}
six = ">=1.9.0"
wcwidth = ">=0.1.4"

[[package]]
name = "blis"
version = "0.7.5"
description = "The Blis BLAS-like linear algebra library, as a self-contained C-extension."
category = "main"
optional = false
python-versions = "*"

[package.dependencies]
numpy = ">=1.15.0"

[[package]]
name = "cachetools"
version = "4.2.4"
description = "Extensible memoizing collections and decorators"
category = "main"
optional = false
python-versions = "~=3.5"

[[package]]
name = "catalogue"
version = "2.0.6"
description = "Super lightweight function registries for your library"
category = "main"
optional = false
python-versions = ">=3.6"

[[package]]
name = "certifi"
version = "2021.10.8"
description = "Python package for providing Mozilla's CA Bundle."
category = "main"
optional = false
python-versions = "*"

[[package]]
name = "cfgv"
version = "3.3.1"
description = "Validate configuration and produce human readable error messages."
category = "main"
optional = false
python-versions = ">=3.6.1"

[[package]]
name = "charset-normalizer"
version = "2.0.7"
description = "The Real First Universal Charset Detector. Open, modern and actively maintained alternative to Chardet."
category = "main"
optional = false
python-versions = ">=3.5.0"

[package.extras]
unicode_backport = ["unicodedata2"]

[[package]]
name = "click"
version = "7.1.2"
description = "Composable command line interface toolkit"
category = "main"
optional = false
python-versions = ">=2.7, !=3.0.*, !=3.1.*, !=3.2.*, !=3.3.*, !=3.4.*"

[[package]]
name = "cloudpickle"
version = "2.0.0"
description = "Extended pickling support for Python objects"
category = "main"
optional = false
python-versions = ">=3.6"

[[package]]
name = "colorama"
version = "0.4.4"
description = "Cross-platform colored terminal text."
category = "main"
optional = false
python-versions = ">=2.7, !=3.0.*, !=3.1.*, !=3.2.*, !=3.3.*, !=3.4.*"

[[package]]
name = "colorful"
version = "0.5.4"
description = "Terminal string styling done right, in Python."
category = "main"
optional = false
python-versions = "*"

[package.dependencies]
colorama = {version = "*", markers = "platform_system == \"Windows\""}

[[package]]
name = "colorlog"
version = "6.6.0"
description = "Add colours to the output of Python's logging module."
category = "main"
optional = false
python-versions = ">=3.6"

[package.dependencies]
colorama = {version = "*", markers = "sys_platform == \"win32\""}

[package.extras]
development = ["black", "flake8", "mypy", "pytest", "types-colorama"]

[[package]]
name = "commonmark"
version = "0.9.1"
description = "Python parser for the CommonMark Markdown spec"
category = "main"
optional = false
python-versions = "*"

[package.extras]
test = ["flake8 (==3.7.8)", "hypothesis (==3.55.3)"]

[[package]]
name = "configparser"
version = "5.1.0"
description = "Updated configparser from Python 3.8 for Python 2.6+."
category = "main"
optional = false
python-versions = ">=3.6"

[package.extras]
docs = ["sphinx", "jaraco.packaging (>=8.2)", "rst.linker (>=1.9)", "jaraco.tidelift (>=1.4)"]
testing = ["pytest (>=6)", "pytest-checkdocs (>=2.4)", "pytest-flake8", "pytest-cov", "pytest-enabler (>=1.0.1)", "pytest-black (>=0.3.7)", "pytest-mypy"]

[[package]]
name = "conllu"
version = "4.4.1"
description = "CoNLL-U Parser parses a CoNLL-U formatted string into a nested python dictionary"
category = "main"
optional = false
python-versions = ">=3.6"

[[package]]
name = "coverage"
version = "6.1.1"
description = "Code coverage measurement for Python"
category = "main"
optional = false
python-versions = ">=3.6"

[package.extras]
toml = ["tomli"]

[[package]]
name = "cymem"
version = "2.0.6"
description = "Manage calls to calloc/free through Cython"
category = "main"
optional = false
python-versions = "*"

[[package]]
name = "datasets"
version = "1.15.1"
description = "HuggingFace community-driven open-source library of datasets"
category = "main"
optional = false
python-versions = "*"

[package.dependencies]
aiohttp = "*"
dill = "*"
fsspec = {version = ">=2021.05.0", extras = ["http"]}
huggingface-hub = ">=0.1.0,<1.0.0"
multiprocess = "*"
numpy = ">=1.17"
packaging = "*"
pandas = "*"
pyarrow = ">=1.0.0,<4.0.0 || >4.0.0"
requests = ">=2.19.0"
tqdm = ">=4.62.1"
xxhash = "*"

[package.extras]
apache-beam = ["apache-beam (>=2.26.0)"]
audio = ["librosa"]
benchmarks = ["numpy (==1.18.5)", "tensorflow (==2.3.0)", "torch (==1.6.0)", "transformers (==3.0.2)"]
dev = ["absl-py", "pytest", "pytest-datadir", "pytest-xdist", "apache-beam (>=2.26.0)", "elasticsearch", "aiobotocore", "boto3", "botocore", "faiss-cpu (>=1.6.4)", "fsspec", "moto[server,s3] (==2.0.4)", "rarfile (>=4.0)", "s3fs (==2021.08.1)", "tensorflow (>=2.3)", "torch", "torchaudio", "transformers", "bs4", "conllu", "langdetect", "lxml", "mwparserfromhell", "nltk", "openpyxl", "py7zr", "tldextract", "zstandard", "bert-score (>=0.3.6)", "rouge-score", "sacrebleu", "scipy", "seqeval", "scikit-learn", "jiwer", "sentencepiece", "toml (>=0.10.1)", "requests-file (>=1.5.1)", "tldextract (>=3.1.0)", "texttable (>=1.6.3)", "Werkzeug (>=1.0.1)", "six (>=1.15.0,<1.16.0)", "wget (>=3.2)", "pytorch-nlp (==0.5.0)", "pytorch-lightning", "fastBPE (==0.1.0)", "fairseq", "black (==21.4b0)", "flake8 (==3.7.9)", "isort", "pyyaml (>=5.3.1)", "importlib-resources"]
docs = ["docutils (==0.16.0)", "recommonmark", "sphinx (==3.1.2)", "sphinx-markdown-tables", "sphinx-rtd-theme (==0.4.3)", "sphinxext-opengraph (==0.4.1)", "sphinx-copybutton", "fsspec (<2021.9.0)", "s3fs", "sphinx-panels", "sphinx-inline-tabs", "myst-parser"]
quality = ["black (==21.4b0)", "flake8 (==3.7.9)", "isort", "pyyaml (>=5.3.1)"]
s3 = ["fsspec", "boto3", "botocore", "s3fs"]
tensorflow = ["tensorflow (>=2.2.0)"]
tensorflow_gpu = ["tensorflow-gpu (>=2.2.0)"]
tests = ["absl-py", "pytest", "pytest-datadir", "pytest-xdist", "apache-beam (>=2.26.0)", "elasticsearch", "aiobotocore", "boto3", "botocore", "faiss-cpu (>=1.6.4)", "fsspec", "moto[server,s3] (==2.0.4)", "rarfile (>=4.0)", "s3fs (==2021.08.1)", "tensorflow (>=2.3)", "torch", "torchaudio", "transformers", "bs4", "conllu", "langdetect", "lxml", "mwparserfromhell", "nltk", "openpyxl", "py7zr", "tldextract", "zstandard", "bert-score (>=0.3.6)", "rouge-score", "sacrebleu", "scipy", "seqeval", "scikit-learn", "jiwer", "sentencepiece", "toml (>=0.10.1)", "requests-file (>=1.5.1)", "tldextract (>=3.1.0)", "texttable (>=1.6.3)", "Werkzeug (>=1.0.1)", "six (>=1.15.0,<1.16.0)", "wget (>=3.2)", "pytorch-nlp (==0.5.0)", "pytorch-lightning", "fastBPE (==0.1.0)", "fairseq", "importlib-resources"]
torch = ["torch"]

[[package]]
name = "dill"
version = "0.3.5.dev0"
description = "serialize all of python"
category = "main"
optional = false
python-versions = ">=2.7, !=3.0.*"
develop = false

[package.extras]
graph = ["objgraph (>=1.7.2)"]

[package.source]
type = "git"
url = "https://github.com/emfdavid/dill.git"
reference = "master"
resolved_reference = "4bdc5dfa501c536aa9b7415b13c58947e6409773"

[[package]]
name = "distlib"
version = "0.3.3"
description = "Distribution utilities"
category = "main"
optional = false
python-versions = "*"

[[package]]
name = "docker-pycreds"
version = "0.4.0"
description = "Python bindings for the docker credentials store API"
category = "main"
optional = false
python-versions = "*"

[package.dependencies]
six = ">=1.4.0"

[[package]]
name = "elasticsearch"
version = "7.15.1"
description = "Python client for Elasticsearch"
category = "main"
optional = false
python-versions = ">=2.7, !=3.0.*, !=3.1.*, !=3.2.*, !=3.3.*, <4"

[package.dependencies]
certifi = "*"
urllib3 = ">=1.21.1,<2"

[package.extras]
async = ["aiohttp (>=3,<4)"]
develop = ["requests (>=2.0.0,<3.0.0)", "coverage", "mock", "pyyaml", "pytest", "pytest-cov", "sphinx (<1.7)", "sphinx-rtd-theme", "black", "jinja2"]
docs = ["sphinx (<1.7)", "sphinx-rtd-theme"]
requests = ["requests (>=2.4.0,<3.0.0)"]

[[package]]
name = "en-core-sci-lg"
version = "0.4.0"
description = "Spacy Models for Biomedical Text."
category = "main"
optional = false
python-versions = "*"

[package.dependencies]
spacy = ">=3.0.1,<3.1.0"

[package.source]
type = "url"
url = "https://s3-us-west-2.amazonaws.com/ai2-s2-scispacy/releases/v0.4.0/en_core_sci_lg-0.4.0.tar.gz"

[[package]]
name = "en-core-sci-sm"
version = "0.4.0"
description = "Spacy Models for Biomedical Text."
category = "main"
optional = false
python-versions = "*"

[package.dependencies]
spacy = ">=3.0.1,<3.1.0"

[package.source]
type = "url"
url = "https://s3-us-west-2.amazonaws.com/ai2-s2-scispacy/releases/v0.4.0/en_core_sci_sm-0.4.0.tar.gz"

[[package]]
name = "faiss-cpu"
version = "1.6.5"
description = "A library for efficient similarity search and clustering of dense vectors."
category = "main"
optional = false
python-versions = "*"

[[package]]
name = "filelock"
version = "3.3.2"
description = "A platform independent file lock."
category = "main"
optional = false
python-versions = ">=3.6"

[package.extras]
docs = ["furo (>=2021.8.17b43)", "sphinx (>=4.1)", "sphinx-autodoc-typehints (>=1.12)"]
testing = ["covdefaults (>=1.2.0)", "coverage (>=4)", "pytest (>=4)", "pytest-cov", "pytest-timeout (>=1.4.2)"]

[[package]]
name = "frozenlist"
version = "1.2.0"
description = "A list-like structure which implements collections.abc.MutableSequence"
category = "main"
optional = false
python-versions = ">=3.6"

[[package]]
name = "fsspec"
version = "2021.11.0"
description = "File-system specification"
category = "main"
optional = false
python-versions = ">=3.6"

[package.dependencies]
aiohttp = {version = "*", optional = true, markers = "extra == \"http\""}
requests = {version = "*", optional = true, markers = "extra == \"http\""}

[package.extras]
abfs = ["adlfs"]
adl = ["adlfs"]
arrow = ["pyarrow (>=1)"]
dask = ["dask", "distributed"]
dropbox = ["dropboxdrivefs", "requests", "dropbox"]
entrypoints = ["importlib-metadata"]
fuse = ["fusepy"]
gcs = ["gcsfs"]
git = ["pygit2"]
github = ["requests"]
gs = ["gcsfs"]
gui = ["panel"]
hdfs = ["pyarrow (>=1)"]
http = ["requests", "aiohttp"]
libarchive = ["libarchive-c"]
oci = ["ocifs"]
s3 = ["s3fs"]
sftp = ["paramiko"]
smb = ["smbprotocol"]
ssh = ["paramiko"]

[[package]]
name = "future"
version = "0.18.2"
description = "Clean single-source support for Python 3 and 2"
category = "main"
optional = false
python-versions = ">=2.6, !=3.0.*, !=3.1.*, !=3.2.*"

[[package]]
name = "gdown"
version = "3.15.0"
description = "Google Drive direct download of big files."
category = "main"
optional = false
python-versions = "*"

[package.dependencies]
filelock = "*"
requests = {version = ">=2.12.0", extras = ["socks"]}
six = "*"
tqdm = "*"

[[package]]
name = "gitdb"
version = "4.0.9"
description = "Git Object Database"
category = "main"
optional = false
python-versions = ">=3.6"

[package.dependencies]
smmap = ">=3.0.1,<6"

[[package]]
name = "gitpython"
version = "3.1.24"
description = "GitPython is a python library used to interact with Git repositories"
category = "main"
optional = false
python-versions = ">=3.7"

[package.dependencies]
gitdb = ">=4.0.1,<5"
typing-extensions = {version = ">=3.7.4.3", markers = "python_version < \"3.10\""}

[[package]]
name = "google-api-core"
version = "2.2.2"
description = "Google API client core library"
category = "main"
optional = false
python-versions = ">=3.6"

[package.dependencies]
google-auth = ">=1.25.0,<3.0dev"
googleapis-common-protos = ">=1.52.0,<2.0dev"
protobuf = ">=3.12.0"
requests = ">=2.18.0,<3.0.0dev"

[package.extras]
grpc = ["grpcio (>=1.33.2,<2.0dev)", "grpcio-status (>=1.33.2,<2.0dev)"]
grpcgcp = ["grpcio-gcp (>=0.2.2)"]
grpcio-gcp = ["grpcio-gcp (>=0.2.2)"]

[[package]]
name = "google-api-python-client"
version = "2.31.0"
description = "Google API Client Library for Python"
category = "main"
optional = false
python-versions = ">=3.6"

[package.dependencies]
google-api-core = ">=1.21.0,<3.0.0dev"
google-auth = ">=1.16.0,<3.0.0dev"
google-auth-httplib2 = ">=0.1.0"
httplib2 = ">=0.15.0,<1dev"
uritemplate = ">=3.0.0,<5"

[[package]]
name = "google-auth"
version = "2.3.3"
description = "Google Authentication Library"
category = "main"
optional = false
python-versions = ">=2.7,!=3.0.*,!=3.1.*,!=3.2.*,!=3.3.*,!=3.4.*,!=3.5.*"

[package.dependencies]
cachetools = ">=2.0.0,<5.0"
pyasn1-modules = ">=0.2.1"
rsa = {version = ">=3.1.4,<5", markers = "python_version >= \"3.6\""}
six = ">=1.9.0"

[package.extras]
aiohttp = ["requests (>=2.20.0,<3.0.0dev)", "aiohttp (>=3.6.2,<4.0.0dev)"]
pyopenssl = ["pyopenssl (>=20.0.0)"]
reauth = ["pyu2f (>=0.1.5)"]

[[package]]
name = "google-auth-httplib2"
version = "0.1.0"
description = "Google Authentication Library: httplib2 transport"
category = "main"
optional = false
python-versions = "*"

[package.dependencies]
google-auth = "*"
httplib2 = ">=0.15.0"
six = "*"

[[package]]
name = "google-auth-oauthlib"
version = "0.4.6"
description = "Google Authentication Library"
category = "main"
optional = false
python-versions = ">=3.6"

[package.dependencies]
google-auth = ">=1.0.0"
requests-oauthlib = ">=0.7.0"

[package.extras]
tool = ["click (>=6.0.0)"]

[[package]]
name = "googleapis-common-protos"
version = "1.53.0"
description = "Common protobufs used in Google APIs"
category = "main"
optional = false
python-versions = ">=3.6"

[package.dependencies]
protobuf = ">=3.12.0"

[package.extras]
grpc = ["grpcio (>=1.0.0)"]

[[package]]
name = "gpustat"
version = "1.0.0b1"
description = "An utility to monitor NVIDIA GPU status and usage"
category = "main"
optional = false
python-versions = ">=3.4"

[package.dependencies]
blessed = ">=1.17.1"
nvidia-ml-py3 = ">=7.352.0"
psutil = "*"
six = ">=1.7"

[package.extras]
test = ["mockito (>=1.2.1)", "pytest (>=5.4.1)"]

[[package]]
name = "grpcio"
version = "1.41.1"
description = "HTTP/2-based RPC framework"
category = "main"
optional = false
python-versions = "*"

[package.dependencies]
six = ">=1.5.2"

[package.extras]
protobuf = ["grpcio-tools (>=1.41.1)"]

[[package]]
name = "hiredis"
version = "2.0.0"
description = "Python wrapper for hiredis"
category = "main"
optional = false
python-versions = ">=3.6"

[[package]]
name = "httplib2"
version = "0.20.2"
description = "A comprehensive HTTP client library."
category = "main"
optional = false
python-versions = ">=2.7, !=3.0.*, !=3.1.*, !=3.2.*, !=3.3.*"

[package.dependencies]
pyparsing = {version = ">=2.4.2,<3.0.0 || >3.0.0,<3.0.1 || >3.0.1,<3.0.2 || >3.0.2,<3.0.3 || >3.0.3,<4", markers = "python_version > \"3.0\""}

[[package]]
name = "huggingface-hub"
version = "0.1.2"
description = "Client library to download and publish models on the huggingface.co hub"
category = "main"
optional = false
python-versions = ">=3.6.0"

[package.dependencies]
filelock = "*"
packaging = ">=20.9"
pyyaml = "*"
requests = "*"
tqdm = "*"
typing-extensions = ">=3.7.4.3"

[package.extras]
all = ["pytest", "datasets", "black (>=20.8b1)", "isort (>=5.5.4)", "flake8 (>=3.8.3)"]
dev = ["pytest", "datasets", "black (>=20.8b1)", "isort (>=5.5.4)", "flake8 (>=3.8.3)"]
quality = ["black (>=20.8b1)", "isort (>=5.5.4)", "flake8 (>=3.8.3)"]
tensorflow = ["tensorflow"]
testing = ["pytest", "datasets"]
torch = ["torch"]

[[package]]
name = "hydra-colorlog"
version = "1.1.0"
description = "Enables colorlog for Hydra apps"
category = "main"
optional = false
python-versions = "*"

[package.dependencies]
colorlog = "*"
hydra-core = ">=1.0.0"

[[package]]
name = "hydra-core"
version = "1.1.1"
description = "A framework for elegantly configuring complex applications"
category = "main"
optional = false
python-versions = "*"

[package.dependencies]
antlr4-python3-runtime = "4.8"
omegaconf = ">=2.1.0,<2.2.0"

[[package]]
name = "hyperopt"
version = "0.2.5"
description = "Distributed Asynchronous Hyperparameter Optimization"
category = "main"
optional = false
python-versions = "*"

[package.dependencies]
cloudpickle = "*"
future = "*"
networkx = ">=2.2"
numpy = "*"
scipy = "*"
six = "*"
tqdm = "*"

[package.extras]
atpe = ["lightgbm", "scikit-learn"]
mongotrials = ["pymongo"]
sparktrials = ["pyspark"]
dev = ["black", "pre-commit", "nose", "pytest"]

[[package]]
name = "hypothesis"
version = "6.24.2"
description = "A library for property-based testing"
category = "main"
optional = false
python-versions = ">=3.6"

[package.dependencies]
attrs = ">=19.2.0"
sortedcontainers = ">=2.1.0,<3.0.0"

[package.extras]
all = ["black (>=19.10b0)", "click (>=7.0)", "django (>=2.2)", "dpcontracts (>=0.4)", "lark-parser (>=0.6.5)", "libcst (>=0.3.16)", "numpy (>=1.9.0)", "pandas (>=0.25)", "pytest (>=4.6)", "python-dateutil (>=1.4)", "pytz (>=2014.1)", "redis (>=3.0.0)", "rich (>=9.0.0)", "importlib-resources (>=3.3.0)", "importlib-metadata (>=3.6)", "backports.zoneinfo (>=0.2.1)", "tzdata (>=2020.4)"]
cli = ["click (>=7.0)", "black (>=19.10b0)", "rich (>=9.0.0)"]
codemods = ["libcst (>=0.3.16)"]
dateutil = ["python-dateutil (>=1.4)"]
django = ["pytz (>=2014.1)", "django (>=2.2)"]
dpcontracts = ["dpcontracts (>=0.4)"]
ghostwriter = ["black (>=19.10b0)"]
lark = ["lark-parser (>=0.6.5)"]
numpy = ["numpy (>=1.9.0)"]
pandas = ["pandas (>=0.25)"]
pytest = ["pytest (>=4.6)"]
pytz = ["pytz (>=2014.1)"]
redis = ["redis (>=3.0.0)"]
zoneinfo = ["importlib-resources (>=3.3.0)", "backports.zoneinfo (>=0.2.1)", "tzdata (>=2020.4)"]

[[package]]
name = "identify"
version = "2.3.5"
description = "File identification library for Python"
category = "main"
optional = false
python-versions = ">=3.6.1"

[package.extras]
license = ["editdistance-s"]

[[package]]
name = "idna"
version = "3.3"
description = "Internationalized Domain Names in Applications (IDNA)"
category = "main"
optional = false
python-versions = ">=3.5"

[[package]]
name = "jinja2"
version = "3.0.3"
description = "A very fast and expressive template engine."
category = "main"
optional = false
python-versions = ">=3.6"

[package.dependencies]
MarkupSafe = ">=2.0"

[package.extras]
i18n = ["Babel (>=2.7)"]

[[package]]
name = "jinxed"
version = "1.1.0"
description = "Jinxed Terminal Library"
category = "main"
optional = false
python-versions = "*"

[package.dependencies]
ansicon = {version = "*", markers = "platform_system == \"Windows\""}

[[package]]
name = "joblib"
version = "1.1.0"
description = "Lightweight pipelining with Python functions"
category = "main"
optional = false
python-versions = ">=3.6"

[[package]]
name = "jsondiff"
version = "1.3.0"
description = "Diff JSON and JSON-like structures in Python"
category = "main"
optional = false
python-versions = "*"

[[package]]
name = "jsonschema"
version = "4.2.1"
description = "An implementation of JSON Schema validation for Python"
category = "main"
optional = false
python-versions = ">=3.7"

[package.dependencies]
attrs = ">=17.4.0"
pyrsistent = ">=0.14.0,<0.17.0 || >0.17.0,<0.17.1 || >0.17.1,<0.17.2 || >0.17.2"

[package.extras]
format = ["fqdn", "idna", "isoduration", "jsonpointer (>1.13)", "rfc3339-validator", "rfc3987", "uri-template", "webcolors (>=1.11)"]
format_nongpl = ["fqdn", "idna", "isoduration", "jsonpointer (>1.13)", "rfc3339-validator", "rfc3986-validator (>0.1.0)", "uri-template", "webcolors (>=1.11)"]

[[package]]
name = "markdown"
version = "3.3.4"
description = "Python implementation of Markdown."
category = "main"
optional = false
python-versions = ">=3.6"

[package.extras]
testing = ["coverage", "pyyaml"]

[[package]]
name = "markupsafe"
version = "2.0.1"
description = "Safely add untrusted strings to HTML/XML markup."
category = "main"
optional = false
python-versions = ">=3.6"

[[package]]
name = "more-itertools"
version = "8.11.0"
description = "More routines for operating on iterables, beyond itertools"
category = "dev"
optional = false
python-versions = ">=3.5"

[[package]]
name = "msgpack"
version = "1.0.2"
description = "MessagePack (de)serializer."
category = "main"
optional = false
python-versions = "*"

[[package]]
name = "multidict"
version = "5.2.0"
description = "multidict implementation"
category = "main"
optional = false
python-versions = ">=3.6"

[[package]]
name = "multiprocess"
version = "0.70.12.2"
description = "better multiprocessing and multithreading in python"
category = "main"
optional = false
python-versions = "*"

[package.dependencies]
dill = ">=0.3.4"

[[package]]
name = "murmurhash"
version = "1.0.6"
description = "Cython bindings for MurmurHash"
category = "main"
optional = false
python-versions = "*"

[[package]]
name = "networkx"
version = "2.6.3"
description = "Python package for creating and manipulating graphs and networks"
category = "main"
optional = false
python-versions = ">=3.7"

[package.extras]
default = ["numpy (>=1.19)", "scipy (>=1.5,!=1.6.1)", "matplotlib (>=3.3)", "pandas (>=1.1)"]
developer = ["black (==21.5b1)", "pre-commit (>=2.12)"]
doc = ["sphinx (>=4.0,<5.0)", "pydata-sphinx-theme (>=0.6,<1.0)", "sphinx-gallery (>=0.9,<1.0)", "numpydoc (>=1.1)", "pillow (>=8.2)", "nb2plots (>=0.6)", "texext (>=0.6.6)"]
extra = ["lxml (>=4.5)", "pygraphviz (>=1.7)", "pydot (>=1.4.1)"]
test = ["pytest (>=6.2)", "pytest-cov (>=2.12)", "codecov (>=2.1)"]

[[package]]
name = "nltk"
version = "3.6.5"
description = "Natural Language Toolkit"
category = "main"
optional = false
python-versions = ">=3.6"

[package.dependencies]
click = "*"
joblib = "*"
regex = ">=2021.8.3"
tqdm = "*"

[package.extras]
all = ["numpy", "python-crfsuite", "matplotlib", "twython", "requests", "scikit-learn", "gensim (<4.0.0)", "pyparsing", "scipy"]
corenlp = ["requests"]
machine_learning = ["gensim (<4.0.0)", "numpy", "python-crfsuite", "scikit-learn", "scipy"]
plot = ["matplotlib"]
tgrep = ["pyparsing"]
twitter = ["twython"]

[[package]]
name = "nmslib"
version = "2.1.1"
description = "Non-Metric Space Library (NMSLIB)"
category = "main"
optional = false
python-versions = "*"

[package.dependencies]
numpy = {version = ">=1.10.0", markers = "python_version >= \"3.5\""}
psutil = "*"
pybind11 = "<2.6.2"

[[package]]
name = "nodeenv"
version = "1.6.0"
description = "Node.js virtual environment builder"
category = "main"
optional = false
python-versions = "*"

[[package]]
name = "numpy"
version = "1.21.1"
description = "NumPy is the fundamental package for array computing with Python."
category = "main"
optional = false
python-versions = ">=3.7"

[[package]]
name = "nvidia-ml-py3"
version = "7.352.0"
description = "Python Bindings for the NVIDIA Management Library"
category = "main"
optional = false
python-versions = "*"

[[package]]
name = "oauthlib"
version = "3.1.1"
description = "A generic, spec-compliant, thorough implementation of the OAuth request-signing logic"
category = "main"
optional = false
python-versions = ">=3.6"

[package.extras]
rsa = ["cryptography (>=3.0.0,<4)"]
signals = ["blinker (>=1.4.0)"]
signedtoken = ["cryptography (>=3.0.0,<4)", "pyjwt (>=2.0.0,<3)"]

[[package]]
name = "omegaconf"
version = "2.1.1"
description = "A flexible configuration library"
category = "main"
optional = false
python-versions = ">=3.6"

[package.dependencies]
antlr4-python3-runtime = "4.8"
PyYAML = ">=5.1.0"

[[package]]
name = "opencensus"
version = "0.8.0"
description = "A stats collection and distributed tracing framework"
category = "main"
optional = false
python-versions = "*"

[package.dependencies]
google-api-core = {version = ">=1.0.0,<3.0.0", markers = "python_version >= \"3.6\""}
opencensus-context = "0.1.2"

[[package]]
name = "opencensus-context"
version = "0.1.2"
description = "OpenCensus Runtime Context"
category = "main"
optional = false
python-versions = "*"

[[package]]
name = "packaging"
version = "21.2"
description = "Core utilities for Python packages"
category = "main"
optional = false
python-versions = ">=3.6"

[package.dependencies]
pyparsing = ">=2.0.2,<3"

[[package]]
name = "pandas"
version = "1.3.4"
description = "Powerful data structures for data analysis, time series, and statistics"
category = "main"
optional = false
python-versions = ">=3.7.1"

[package.dependencies]
numpy = [
    {version = ">=1.17.3", markers = "platform_machine != \"aarch64\" and platform_machine != \"arm64\" and python_version < \"3.10\""},
    {version = ">=1.19.2", markers = "platform_machine == \"aarch64\" and python_version < \"3.10\""},
    {version = ">=1.20.0", markers = "platform_machine == \"arm64\" and python_version < \"3.10\""},
    {version = ">=1.21.0", markers = "python_version >= \"3.10\""},
]
python-dateutil = ">=2.7.3"
pytz = ">=2017.3"

[package.extras]
test = ["hypothesis (>=3.58)", "pytest (>=6.0)", "pytest-xdist"]

[[package]]
name = "parameterized"
version = "0.8.1"
description = "Parameterized testing with any Python test framework"
category = "main"
optional = false
python-versions = "*"

[package.extras]
dev = ["jinja2"]

[[package]]
name = "pathtools"
version = "0.1.2"
description = "File system general utilities"
category = "main"
optional = false
python-versions = "*"

[[package]]
name = "pathy"
version = "0.6.1"
description = "pathlib.Path subclasses for local and cloud bucket storage"
category = "main"
optional = false
python-versions = ">= 3.6"

[package.dependencies]
smart-open = ">=5.0.0,<6.0.0"
typer = ">=0.3.0,<1.0.0"

[package.extras]
all = ["google-cloud-storage (>=1.26.0,<2.0.0)", "boto3", "pytest", "pytest-coverage", "mock", "typer-cli"]
gcs = ["google-cloud-storage (>=1.26.0,<2.0.0)"]
s3 = ["boto3"]
test = ["pytest", "pytest-coverage", "mock", "typer-cli"]

[[package]]
name = "platformdirs"
version = "2.4.0"
description = "A small Python module for determining appropriate platform-specific dirs, e.g. a \"user data dir\"."
category = "main"
optional = false
python-versions = ">=3.6"

[package.extras]
docs = ["Sphinx (>=4)", "furo (>=2021.7.5b38)", "proselint (>=0.10.2)", "sphinx-autodoc-typehints (>=1.12)"]
test = ["appdirs (==1.4.4)", "pytest (>=6)", "pytest-cov (>=2.7)", "pytest-mock (>=3.6)"]

[[package]]
name = "pluggy"
version = "0.13.1"
description = "plugin and hook calling mechanisms for python"
category = "dev"
optional = false
python-versions = ">=2.7, !=3.0.*, !=3.1.*, !=3.2.*, !=3.3.*"

[package.extras]
dev = ["pre-commit", "tox"]

[[package]]
name = "pre-commit"
version = "2.15.0"
description = "A framework for managing and maintaining multi-language pre-commit hooks."
category = "main"
optional = false
python-versions = ">=3.6.1"

[package.dependencies]
cfgv = ">=2.0.0"
identify = ">=1.0.0"
nodeenv = ">=0.11.1"
pyyaml = ">=5.1"
toml = "*"
virtualenv = ">=20.0.8"

[[package]]
name = "preshed"
version = "3.0.6"
description = "Cython hash table that trusts the keys are pre-hashed"
category = "main"
optional = false
python-versions = "*"

[package.dependencies]
cymem = ">=2.0.2,<2.1.0"
murmurhash = ">=0.28.0,<1.1.0"

[[package]]
name = "prometheus-client"
version = "0.12.0"
description = "Python client for the Prometheus monitoring system."
category = "main"
optional = false
python-versions = ">=2.7, !=3.0.*, !=3.1.*, !=3.2.*, !=3.3.*"

[package.extras]
twisted = ["twisted"]

[[package]]
name = "promise"
version = "2.3"
description = "Promises/A+ implementation for Python"
category = "main"
optional = false
python-versions = "*"

[package.dependencies]
six = "*"

[package.extras]
test = ["pytest (>=2.7.3)", "pytest-cov", "coveralls", "futures", "pytest-benchmark", "mock"]

[[package]]
name = "protobuf"
version = "3.19.1"
description = "Protocol Buffers"
category = "main"
optional = false
python-versions = ">=3.5"

[[package]]
name = "psutil"
version = "5.8.0"
description = "Cross-platform lib for process and system monitoring in Python."
category = "main"
optional = false
python-versions = ">=2.6, !=3.0.*, !=3.1.*, !=3.2.*, !=3.3.*"

[package.extras]
test = ["ipaddress", "mock", "unittest2", "enum34", "pywin32", "wmi"]

[[package]]
name = "py"
version = "1.11.0"
description = "library with cross-python path, ini-parsing, io, code, log facilities"
category = "dev"
optional = false
python-versions = ">=2.7, !=3.0.*, !=3.1.*, !=3.2.*, !=3.3.*, !=3.4.*"

[[package]]
name = "py-spy"
version = "0.3.10"
description = "Sampling profiler for Python programs"
category = "main"
optional = false
python-versions = "*"

[[package]]
name = "pyarrow"
version = "6.0.0"
description = "Python library for Apache Arrow"
category = "main"
optional = false
python-versions = ">=3.6"

[package.dependencies]
numpy = ">=1.16.6"

[[package]]
name = "pyasn1"
version = "0.4.8"
description = "ASN.1 types and codecs"
category = "main"
optional = false
python-versions = "*"

[[package]]
name = "pyasn1-modules"
version = "0.2.8"
description = "A collection of ASN.1-based protocols modules."
category = "main"
optional = false
python-versions = "*"

[package.dependencies]
pyasn1 = ">=0.4.6,<0.5.0"

[[package]]
name = "pybind11"
version = "2.6.1"
description = "Seamless operability between C++11 and Python"
category = "main"
optional = false
python-versions = "!=3.0,!=3.1,!=3.2,!=3.3,!=3.4,>=2.7"

[package.extras]
global = ["pybind11-global (==2.6.1)"]

[[package]]
name = "pydantic"
version = "1.8.2"
description = "Data validation and settings management using python 3.6 type hinting"
category = "main"
optional = false
python-versions = ">=3.6.1"

[package.dependencies]
typing-extensions = ">=3.7.4.3"

[package.extras]
dotenv = ["python-dotenv (>=0.10.4)"]
email = ["email-validator (>=1.0.3)"]

[[package]]
name = "pydeprecate"
version = "0.3.1"
description = "Deprecation tooling"
category = "main"
optional = false
python-versions = ">=3.6"

[[package]]
name = "pygments"
version = "2.10.0"
description = "Pygments is a syntax highlighting package written in Python."
category = "main"
optional = false
python-versions = ">=3.5"

[[package]]
name = "pyparsing"
version = "2.4.7"
description = "Python parsing module"
category = "main"
optional = false
python-versions = ">=2.6, !=3.0.*, !=3.1.*, !=3.2.*"

[[package]]
name = "pyrsistent"
version = "0.18.0"
description = "Persistent/Functional/Immutable data structures"
category = "main"
optional = false
python-versions = ">=3.6"

[[package]]
name = "pysbd"
version = "0.3.4"
description = "pysbd (Python Sentence Boundary Disambiguation) is a rule-based sentence boundary detection that works out-of-the-box across many languages."
category = "main"
optional = false
python-versions = ">=3"

[[package]]
name = "pysocks"
version = "1.7.1"
description = "A Python SOCKS client module. See https://github.com/Anorov/PySocks for more information."
category = "main"
optional = false
python-versions = ">=2.7, !=3.0.*, !=3.1.*, !=3.2.*, !=3.3.*"

[[package]]
name = "pytest"
version = "5.4.3"
description = "pytest: simple powerful testing with Python"
category = "dev"
optional = false
python-versions = ">=3.5"

[package.dependencies]
atomicwrites = {version = ">=1.0", markers = "sys_platform == \"win32\""}
attrs = ">=17.4.0"
colorama = {version = "*", markers = "sys_platform == \"win32\""}
more-itertools = ">=4.0.0"
packaging = "*"
pluggy = ">=0.12,<1.0"
py = ">=1.5.0"
wcwidth = "*"

[package.extras]
checkqa-mypy = ["mypy (==v0.761)"]
testing = ["argcomplete", "hypothesis (>=3.56)", "mock", "nose", "requests", "xmlschema"]

[[package]]
name = "python-dateutil"
version = "2.8.2"
description = "Extensions to the standard Python datetime module"
category = "main"
optional = false
python-versions = "!=3.0.*,!=3.1.*,!=3.2.*,>=2.7"

[package.dependencies]
six = ">=1.5"

[[package]]
name = "pytorch-lightning"
version = "1.5.1"
description = "PyTorch Lightning is the lightweight PyTorch wrapper for ML researchers. Scale your models. Write less boilerplate."
category = "main"
optional = false
python-versions = ">=3.6"

[package.dependencies]
fsspec = {version = ">=2021.05.0,<2021.06.0 || >2021.06.0", extras = ["http"]}
future = ">=0.17.1"
numpy = ">=1.17.2"
packaging = ">=17.0"
pyDeprecate = "0.3.1"
PyYAML = ">=5.1"
tensorboard = ">=2.2.0"
torch = ">=1.6"
torchmetrics = ">=0.4.1"
tqdm = ">=4.41.0"
typing-extensions = "*"

[package.extras]
all = ["matplotlib (>3.1)", "horovod (>=0.21.2)", "torchtext (>=0.7)", "omegaconf (>=2.0.5)", "hydra-core (>=1.0.5)", "jsonargparse[signatures] (>=3.19.3)", "gcsfs (>=2021.5.0)", "rich (>=10.2.2)", "neptune-client (>=0.10.0)", "comet-ml (>=3.1.12)", "mlflow (>=1.0.0)", "test-tube (>=0.7.5)", "wandb (>=0.8.21)", "coverage (>5.2.0)", "codecov (>=2.1)", "pytest (>=6.0)", "pytest-rerunfailures (>=10.2)", "check-manifest", "twine (==3.2)", "mypy (>=0.900)", "flake8 (>=3.9.2)", "pre-commit (>=1.0)", "cloudpickle (>=1.3)", "scikit-learn (>0.22.1)", "onnxruntime", "pandas", "torchvision (>=0.7)", "gym (>=0.17.0)", "ipython"]
cpu = ["matplotlib (>3.1)", "torchtext (>=0.7)", "omegaconf (>=2.0.5)", "hydra-core (>=1.0.5)", "jsonargparse[signatures] (>=3.19.3)", "gcsfs (>=2021.5.0)", "rich (>=10.2.2)", "neptune-client (>=0.10.0)", "comet-ml (>=3.1.12)", "mlflow (>=1.0.0)", "test-tube (>=0.7.5)", "wandb (>=0.8.21)", "coverage (>5.2.0)", "codecov (>=2.1)", "pytest (>=6.0)", "pytest-rerunfailures (>=10.2)", "check-manifest", "twine (==3.2)", "mypy (>=0.900)", "flake8 (>=3.9.2)", "pre-commit (>=1.0)", "cloudpickle (>=1.3)", "scikit-learn (>0.22.1)", "onnxruntime", "pandas", "torchvision (>=0.7)", "gym (>=0.17.0)", "ipython"]
cpu-extra = ["matplotlib (>3.1)", "torchtext (>=0.7)", "omegaconf (>=2.0.5)", "hydra-core (>=1.0.5)", "jsonargparse[signatures] (>=3.19.3)", "gcsfs (>=2021.5.0)", "rich (>=10.2.2)"]
dev = ["matplotlib (>3.1)", "horovod (>=0.21.2)", "torchtext (>=0.7)", "omegaconf (>=2.0.5)", "hydra-core (>=1.0.5)", "jsonargparse[signatures] (>=3.19.3)", "gcsfs (>=2021.5.0)", "rich (>=10.2.2)", "neptune-client (>=0.10.0)", "comet-ml (>=3.1.12)", "mlflow (>=1.0.0)", "test-tube (>=0.7.5)", "wandb (>=0.8.21)", "coverage (>5.2.0)", "codecov (>=2.1)", "pytest (>=6.0)", "pytest-rerunfailures (>=10.2)", "check-manifest", "twine (==3.2)", "mypy (>=0.900)", "flake8 (>=3.9.2)", "pre-commit (>=1.0)", "cloudpickle (>=1.3)", "scikit-learn (>0.22.1)", "onnxruntime", "pandas"]
examples = ["torchvision (>=0.7)", "gym (>=0.17.0)", "ipython"]
extra = ["matplotlib (>3.1)", "horovod (>=0.21.2)", "torchtext (>=0.7)", "omegaconf (>=2.0.5)", "hydra-core (>=1.0.5)", "jsonargparse[signatures] (>=3.19.3)", "gcsfs (>=2021.5.0)", "rich (>=10.2.2)"]
loggers = ["neptune-client (>=0.10.0)", "comet-ml (>=3.1.12)", "mlflow (>=1.0.0)", "test-tube (>=0.7.5)", "wandb (>=0.8.21)"]
test = ["coverage (>5.2.0)", "codecov (>=2.1)", "pytest (>=6.0)", "pytest-rerunfailures (>=10.2)", "check-manifest", "twine (==3.2)", "mypy (>=0.900)", "flake8 (>=3.9.2)", "pre-commit (>=1.0)", "cloudpickle (>=1.3)", "scikit-learn (>0.22.1)", "onnxruntime", "pandas"]

[[package]]
name = "pytz"
version = "2021.3"
description = "World timezone definitions, modern and historical"
category = "main"
optional = false
python-versions = "*"

[[package]]
name = "pyyaml"
version = "6.0"
description = "YAML parser and emitter for Python"
category = "main"
optional = false
python-versions = ">=3.6"

[[package]]
name = "ray"
version = "1.8.0"
description = "Ray provides a simple, universal API for building distributed applications."
category = "main"
optional = false
python-versions = "*"

[package.dependencies]
aiohttp = {version = ">=3.7", optional = true, markers = "extra == \"default\""}
aiohttp-cors = {version = "*", optional = true, markers = "extra == \"default\""}
aioredis = {version = "<2", optional = true, markers = "extra == \"default\""}
attrs = "*"
click = ">=7.0"
colorful = {version = "*", optional = true, markers = "extra == \"default\""}
filelock = "*"
gpustat = {version = ">=1.0.0b1", optional = true, markers = "extra == \"default\""}
grpcio = ">=1.28.1"
jsonschema = "*"
msgpack = ">=1.0.0,<2.0.0"
numpy = {version = ">=1.19.3", markers = "python_version >= \"3.9\""}
opencensus = {version = "*", optional = true, markers = "extra == \"default\""}
pandas = {version = "*", optional = true, markers = "extra == \"tune\""}
prometheus-client = {version = ">=0.7.1", optional = true, markers = "extra == \"default\""}
protobuf = ">=3.15.3"
py-spy = {version = ">=0.2.0", optional = true, markers = "extra == \"default\""}
pyyaml = "*"
redis = ">=3.5.0"
requests = {version = "*", optional = true, markers = "extra == \"default\""}
tabulate = {version = "*", optional = true, markers = "extra == \"tune\""}
tensorboardX = {version = ">=1.9", optional = true, markers = "extra == \"tune\""}

[package.extras]
all = ["pyarrow (>=4.0.1)", "py-spy (>=0.2.0)", "scipy", "aiohttp (>=3.7)", "starlette", "colorful", "urllib3", "dm-tree", "requests", "aiohttp-cors", "fsspec", "opentelemetry-exporter-otlp (==1.1.0)", "ray-cpp (==1.8.0)", "opentelemetry-api (==1.1.0)", "tabulate", "tensorboardX (>=1.9)", "lz4", "scikit-image", "prometheus-client (>=0.7.1)", "uvicorn", "opencensus", "aioredis (<2)", "pandas", "gpustat (>=1.0.0b1)", "pyyaml", "opentelemetry-sdk (==1.1.0)", "kubernetes", "fastapi", "gym", "matplotlib (!=3.4.3)"]
cpp = ["ray-cpp (==1.8.0)"]
data = ["pandas", "pyarrow (>=4.0.1)", "fsspec"]
default = ["aiohttp (>=3.7)", "aiohttp-cors", "aioredis (<2)", "colorful", "py-spy (>=0.2.0)", "requests", "gpustat (>=1.0.0b1)", "opencensus", "prometheus-client (>=0.7.1)"]
k8s = ["kubernetes", "urllib3"]
observability = ["opentelemetry-api (==1.1.0)", "opentelemetry-sdk (==1.1.0)", "opentelemetry-exporter-otlp (==1.1.0)"]
rllib = ["pandas", "tabulate", "tensorboardX (>=1.9)", "requests", "dm-tree", "gym", "lz4", "matplotlib (!=3.4.3)", "scikit-image", "pyyaml", "scipy"]
serve = ["uvicorn", "requests", "starlette", "fastapi"]
tune = ["pandas", "tabulate", "tensorboardX (>=1.9)", "requests"]

[[package]]
name = "redis"
version = "3.5.3"
description = "Python client for Redis key-value store"
category = "main"
optional = false
python-versions = ">=2.7, !=3.0.*, !=3.1.*, !=3.2.*, !=3.3.*, !=3.4.*"

[package.extras]
hiredis = ["hiredis (>=0.1.3)"]

[[package]]
name = "regex"
version = "2021.11.10"
description = "Alternative regular expression module, to replace re."
category = "main"
optional = false
python-versions = "*"

[[package]]
name = "requests"
version = "2.26.0"
description = "Python HTTP for Humans."
category = "main"
optional = false
python-versions = ">=2.7, !=3.0.*, !=3.1.*, !=3.2.*, !=3.3.*, !=3.4.*, !=3.5.*"

[package.dependencies]
certifi = ">=2017.4.17"
charset-normalizer = {version = ">=2.0.0,<2.1.0", markers = "python_version >= \"3\""}
idna = {version = ">=2.5,<4", markers = "python_version >= \"3\""}
PySocks = {version = ">=1.5.6,<1.5.7 || >1.5.7", optional = true, markers = "extra == \"socks\""}
urllib3 = ">=1.21.1,<1.27"

[package.extras]
socks = ["PySocks (>=1.5.6,!=1.5.7)", "win-inet-pton"]
use_chardet_on_py3 = ["chardet (>=3.0.2,<5)"]

[[package]]
name = "requests-oauthlib"
version = "1.3.0"
description = "OAuthlib authentication support for Requests."
category = "main"
optional = false
python-versions = ">=2.7, !=3.0.*, !=3.1.*, !=3.2.*, !=3.3.*"

[package.dependencies]
oauthlib = ">=3.0.0"
requests = ">=2.0.0"

[package.extras]
rsa = ["oauthlib[signedtoken] (>=3.0.0)"]

[[package]]
name = "rich"
version = "10.13.0"
description = "Render rich text, tables, progress bars, syntax highlighting, markdown and more to the terminal"
category = "main"
optional = false
python-versions = ">=3.6.2,<4.0.0"

[package.dependencies]
colorama = ">=0.4.0,<0.5.0"
commonmark = ">=0.9.0,<0.10.0"
pygments = ">=2.6.0,<3.0.0"

[package.extras]
jupyter = ["ipywidgets (>=7.5.1,<8.0.0)"]

[[package]]
name = "rsa"
version = "4.7.2"
description = "Pure-Python RSA implementation"
category = "main"
optional = false
python-versions = ">=3.5, <4"

[package.dependencies]
pyasn1 = ">=0.1.3"

[[package]]
name = "sacremoses"
version = "0.0.46"
description = "SacreMoses"
category = "main"
optional = false
python-versions = "*"

[package.dependencies]
click = "*"
joblib = "*"
regex = "*"
six = "*"
tqdm = "*"

[[package]]
name = "scikit-learn"
version = "1.0.1"
description = "A set of python modules for machine learning and data mining"
category = "main"
optional = false
python-versions = ">=3.7"

[package.dependencies]
joblib = ">=0.11"
numpy = ">=1.14.6"
scipy = ">=1.1.0"
threadpoolctl = ">=2.0.0"

[package.extras]
benchmark = ["matplotlib (>=2.2.3)", "pandas (>=0.25.0)", "memory-profiler (>=0.57.0)"]
docs = ["matplotlib (>=2.2.3)", "scikit-image (>=0.14.5)", "pandas (>=0.25.0)", "seaborn (>=0.9.0)", "memory-profiler (>=0.57.0)", "sphinx (>=4.0.1)", "sphinx-gallery (>=0.7.0)", "numpydoc (>=1.0.0)", "Pillow (>=7.1.2)", "sphinx-prompt (>=1.3.0)", "sphinxext-opengraph (>=0.4.2)"]
examples = ["matplotlib (>=2.2.3)", "scikit-image (>=0.14.5)", "pandas (>=0.25.0)", "seaborn (>=0.9.0)"]
tests = ["matplotlib (>=2.2.3)", "scikit-image (>=0.14.5)", "pandas (>=0.25.0)", "pytest (>=5.0.1)", "pytest-cov (>=2.9.0)", "flake8 (>=3.8.2)", "black (>=21.6b0)", "mypy (>=0.770)", "pyamg (>=4.0.0)"]

[[package]]
name = "scipy"
version = "1.6.1"
description = "SciPy: Scientific Library for Python"
category = "main"
optional = false
python-versions = ">=3.7"

[package.dependencies]
numpy = ">=1.16.5"

[[package]]
name = "scispacy"
version = "0.4.0"
description = "A full SpaCy pipeline and models for scientific/biomedical documents."
category = "main"
optional = false
python-versions = ">=3.6.0"

[package.dependencies]
conllu = "*"
joblib = "*"
nmslib = ">=1.7.3.6"
numpy = "*"
pysbd = "*"
requests = ">=2.0.0,<3.0.0"
scikit-learn = ">=0.20.3"
spacy = ">=3.0.0,<3.1.0"

[[package]]
name = "sentry-sdk"
version = "1.4.3"
description = "Python client for Sentry (https://sentry.io)"
category = "main"
optional = false
python-versions = "*"

[package.dependencies]
certifi = "*"
urllib3 = ">=1.10.0"

[package.extras]
aiohttp = ["aiohttp (>=3.5)"]
beam = ["apache-beam (>=2.12)"]
bottle = ["bottle (>=0.12.13)"]
celery = ["celery (>=3)"]
chalice = ["chalice (>=1.16.0)"]
django = ["django (>=1.8)"]
falcon = ["falcon (>=1.4)"]
flask = ["flask (>=0.11)", "blinker (>=1.1)"]
httpx = ["httpx (>=0.16.0)"]
pure_eval = ["pure-eval", "executing", "asttokens"]
pyspark = ["pyspark (>=2.4.4)"]
rq = ["rq (>=0.6)"]
sanic = ["sanic (>=0.8)"]
sqlalchemy = ["sqlalchemy (>=1.2)"]
tornado = ["tornado (>=5)"]

[[package]]
name = "shortuuid"
version = "1.0.7"
description = "A generator library for concise, unambiguous and URL-safe UUIDs."
category = "main"
optional = false
python-versions = ">=3.5"

[[package]]
name = "six"
version = "1.16.0"
description = "Python 2 and 3 compatibility utilities"
category = "main"
optional = false
python-versions = ">=2.7, !=3.0.*, !=3.1.*, !=3.2.*"

[[package]]
name = "smart-open"
version = "5.2.1"
description = "Utils for streaming large files (S3, HDFS, GCS, Azure Blob Storage, gzip, bz2...)"
category = "main"
optional = false
python-versions = ">=3.6,<4.0"

[package.extras]
all = ["boto3", "google-cloud-storage", "azure-storage-blob", "azure-common", "azure-core", "requests"]
azure = ["azure-storage-blob", "azure-common", "azure-core"]
gcs = ["google-cloud-storage"]
http = ["requests"]
s3 = ["boto3"]
test = ["boto3", "google-cloud-storage", "azure-storage-blob", "azure-common", "azure-core", "requests", "moto[server] (==1.3.14)", "pathlib2", "responses", "paramiko", "parameterizedtestcase", "pytest", "pytest-rerunfailures"]
webhdfs = ["requests"]

[[package]]
name = "smmap"
version = "5.0.0"
description = "A pure Python implementation of a sliding window memory map manager"
category = "main"
optional = false
python-versions = ">=3.6"

[[package]]
<<<<<<< HEAD
name = "soupsieve"
version = "2.3.1"
description = "A modern CSS selector implementation for Beautiful Soup."
category = "main"
optional = false
python-versions = ">=3.6"
=======
name = "sortedcontainers"
version = "2.4.0"
description = "Sorted Containers -- Sorted List, Sorted Dict, Sorted Set"
category = "main"
optional = false
python-versions = "*"
>>>>>>> 6a4b7f18

[[package]]
name = "spacy"
version = "3.0.7"
description = "Industrial-strength Natural Language Processing (NLP) in Python"
category = "main"
optional = false
python-versions = ">=3.6"

[package.dependencies]
blis = ">=0.4.0,<0.8.0"
catalogue = ">=2.0.4,<2.1.0"
cymem = ">=2.0.2,<2.1.0"
jinja2 = "*"
murmurhash = ">=0.28.0,<1.1.0"
numpy = ">=1.15.0"
packaging = ">=20.0"
pathy = ">=0.3.5"
preshed = ">=3.0.2,<3.1.0"
pydantic = ">=1.7.4,<1.8 || >1.8,<1.8.1 || >1.8.1,<1.9.0"
requests = ">=2.13.0,<3.0.0"
spacy-legacy = ">=3.0.5,<3.1.0"
srsly = ">=2.4.1,<3.0.0"
thinc = ">=8.0.3,<8.1.0"
tqdm = ">=4.38.0,<5.0.0"
typer = ">=0.3.0,<0.4.0"
wasabi = ">=0.8.1,<1.1.0"

[package.extras]
cuda = ["cupy (>=5.0.0b4,<10.0.0)"]
cuda100 = ["cupy-cuda100 (>=5.0.0b4,<10.0.0)"]
cuda101 = ["cupy-cuda101 (>=5.0.0b4,<10.0.0)"]
cuda102 = ["cupy-cuda102 (>=5.0.0b4,<10.0.0)"]
cuda110 = ["cupy-cuda110 (>=5.0.0b4,<10.0.0)"]
cuda111 = ["cupy-cuda111 (>=5.0.0b4,<10.0.0)"]
cuda112 = ["cupy-cuda112 (>=5.0.0b4,<10.0.0)"]
cuda80 = ["cupy-cuda80 (>=5.0.0b4,<10.0.0)"]
cuda90 = ["cupy-cuda90 (>=5.0.0b4,<10.0.0)"]
cuda91 = ["cupy-cuda91 (>=5.0.0b4,<10.0.0)"]
cuda92 = ["cupy-cuda92 (>=5.0.0b4,<10.0.0)"]
ja = ["sudachipy (>=0.4.9)", "sudachidict-core (>=20200330)"]
ko = ["natto-py (==0.9.0)"]
lookups = ["spacy-lookups-data (>=1.0.0,<1.1.0)"]
ray = ["spacy-ray (>=0.1.0,<1.0.0)"]
th = ["pythainlp (>=2.0)"]
transformers = ["spacy-transformers (>=1.0.1,<1.1.0)"]

[[package]]
name = "spacy-legacy"
version = "3.0.8"
description = "Legacy registered functions for spaCy backwards compatibility"
category = "main"
optional = false
python-versions = ">=3.6"

[[package]]
name = "srsly"
version = "2.4.2"
description = "Modern high-performance serialization utilities for Python"
category = "main"
optional = false
python-versions = ">=3.6"

[package.dependencies]
catalogue = ">=2.0.3,<2.1.0"

[[package]]
name = "subprocess32"
version = "3.5.4"
description = "A backport of the subprocess module from Python 3 for use on 2.x."
category = "main"
optional = false
python-versions = ">=2.6, !=3.0.*, !=3.1.*, !=3.2.*, <4"

[[package]]
name = "tabulate"
version = "0.8.9"
description = "Pretty-print tabular data"
category = "main"
optional = false
python-versions = "*"

[package.extras]
widechars = ["wcwidth"]

[[package]]
name = "tensorboard"
version = "2.7.0"
description = "TensorBoard lets you watch Tensors Flow"
category = "main"
optional = false
python-versions = ">=3.6"

[package.dependencies]
absl-py = ">=0.4"
google-auth = ">=1.6.3,<3"
google-auth-oauthlib = ">=0.4.1,<0.5"
grpcio = ">=1.24.3"
markdown = ">=2.6.8"
numpy = ">=1.12.0"
protobuf = ">=3.6.0"
requests = ">=2.21.0,<3"
tensorboard-data-server = ">=0.6.0,<0.7.0"
tensorboard-plugin-wit = ">=1.6.0"
werkzeug = ">=0.11.15"

[[package]]
name = "tensorboard-data-server"
version = "0.6.1"
description = "Fast data loading for TensorBoard"
category = "main"
optional = false
python-versions = ">=3.6"

[[package]]
name = "tensorboard-plugin-wit"
version = "1.8.0"
description = "What-If Tool TensorBoard plugin."
category = "main"
optional = false
python-versions = "*"

[[package]]
name = "tensorboardx"
version = "2.4"
description = "TensorBoardX lets you watch Tensors Flow without Tensorflow"
category = "main"
optional = false
python-versions = "*"

[package.dependencies]
numpy = "*"
protobuf = ">=3.8.0"

[[package]]
name = "thinc"
version = "8.0.13"
description = "A refreshing functional take on deep learning, compatible with your favorite libraries"
category = "main"
optional = false
python-versions = ">=3.6"

[package.dependencies]
blis = ">=0.4.0,<0.8.0"
catalogue = ">=2.0.4,<2.1.0"
cymem = ">=2.0.2,<2.1.0"
murmurhash = ">=0.28.0,<1.1.0"
numpy = ">=1.15.0"
preshed = ">=3.0.2,<3.1.0"
pydantic = ">=1.7.4,<1.8 || >1.8,<1.8.1 || >1.8.1,<1.9.0"
srsly = ">=2.4.0,<3.0.0"
wasabi = ">=0.8.1,<1.1.0"

[package.extras]
cuda = ["cupy (>=5.0.0b4)"]
cuda100 = ["cupy-cuda100 (>=5.0.0b4)"]
cuda101 = ["cupy-cuda101 (>=5.0.0b4)"]
cuda102 = ["cupy-cuda102 (>=5.0.0b4)"]
cuda110 = ["cupy-cuda110 (>=5.0.0b4)"]
cuda111 = ["cupy-cuda111 (>=5.0.0b4)"]
cuda112 = ["cupy-cuda112 (>=5.0.0b4)"]
cuda113 = ["cupy-cuda113 (>=5.0.0b4)"]
cuda114 = ["cupy-cuda114 (>=5.0.0b4)"]
cuda80 = ["cupy-cuda80 (>=5.0.0b4)"]
cuda90 = ["cupy-cuda90 (>=5.0.0b4)"]
cuda91 = ["cupy-cuda91 (>=5.0.0b4)"]
cuda92 = ["cupy-cuda92 (>=5.0.0b4)"]
datasets = ["ml-datasets (>=0.2.0,<0.3.0)"]
mxnet = ["mxnet (>=1.5.1,<1.6.0)"]
tensorflow = ["tensorflow (>=2.0.0,<2.6.0)"]
torch = ["torch (>=1.5.0)"]

[[package]]
name = "threadpoolctl"
version = "3.0.0"
description = "threadpoolctl"
category = "main"
optional = false
python-versions = ">=3.6"

[[package]]
name = "tokenizers"
version = "0.10.3"
description = "Fast and Customizable Tokenizers"
category = "main"
optional = false
python-versions = "*"

[package.extras]
testing = ["pytest"]

[[package]]
name = "toml"
version = "0.10.2"
description = "Python Library for Tom's Obvious, Minimal Language"
category = "main"
optional = false
python-versions = ">=2.6, !=3.0.*, !=3.1.*, !=3.2.*"

[[package]]
name = "torch"
version = "1.10.0"
description = "Tensors and Dynamic neural networks in Python with strong GPU acceleration"
category = "main"
optional = false
python-versions = ">=3.6.2"

[package.dependencies]
typing-extensions = "*"

[[package]]
name = "torchmetrics"
version = "0.5.1"
description = "PyTorch native Metrics"
category = "main"
optional = false
python-versions = ">=3.6"

[package.dependencies]
numpy = ">=1.17.2"
packaging = "*"
torch = ">=1.3.1"

[package.extras]
all = ["scipy", "torchvision", "torch-fidelity", "nltk (>=3.6)", "tqdm (>=4.41.0)"]
image = ["scipy", "torchvision", "torch-fidelity"]
text = ["nltk (>=3.6)", "tqdm (>=4.41.0)"]

[[package]]
name = "tqdm"
version = "4.62.3"
description = "Fast, Extensible Progress Meter"
category = "main"
optional = false
python-versions = "!=3.0.*,!=3.1.*,!=3.2.*,!=3.3.*,>=2.7"

[package.dependencies]
colorama = {version = "*", markers = "platform_system == \"Windows\""}

[package.extras]
dev = ["py-make (>=0.1.0)", "twine", "wheel"]
notebook = ["ipywidgets (>=6)"]
telegram = ["requests"]

[[package]]
name = "transformers"
version = "4.12.3"
description = "State-of-the-art Natural Language Processing for TensorFlow 2.0 and PyTorch"
category = "main"
optional = false
python-versions = ">=3.6.0"

[package.dependencies]
filelock = "*"
huggingface-hub = ">=0.1.0,<1.0"
numpy = ">=1.17"
packaging = ">=20.0"
pyyaml = ">=5.1"
regex = "!=2019.12.17"
requests = "*"
sacremoses = "*"
tokenizers = ">=0.10.1,<0.11"
tqdm = ">=4.27"

[package.extras]
all = ["tensorflow (>=2.3)", "onnxconverter-common", "keras2onnx", "torch (>=1.0)", "jax (>=0.2.8)", "jaxlib (>=0.1.65)", "flax (>=0.3.4)", "optax (>=0.0.8)", "sentencepiece (>=0.1.91,!=0.1.92)", "protobuf", "tokenizers (>=0.10.1,<0.11)", "torchaudio", "librosa", "pillow", "optuna", "ray", "sigopt", "timm", "codecarbon (==1.2.0)"]
audio = ["librosa"]
codecarbon = ["codecarbon (==1.2.0)"]
deepspeed = ["deepspeed (>=0.5.3)"]
dev = ["tensorflow (>=2.3)", "onnxconverter-common", "keras2onnx", "torch (>=1.0)", "jax (>=0.2.8)", "jaxlib (>=0.1.65)", "flax (>=0.3.4)", "optax (>=0.0.8)", "sentencepiece (>=0.1.91,!=0.1.92)", "protobuf", "tokenizers (>=0.10.1,<0.11)", "torchaudio", "librosa", "pillow", "optuna", "ray", "sigopt", "timm", "codecarbon (==1.2.0)", "pytest", "pytest-xdist", "timeout-decorator", "parameterized", "psutil", "datasets", "pytest-timeout", "black (==21.4b0)", "sacrebleu (>=1.4.12,<2.0.0)", "rouge-score", "nltk", "GitPython (<3.1.19)", "faiss-cpu", "cookiecutter (==1.7.2)", "isort (>=5.5.4)", "flake8 (>=3.8.3)", "fugashi (>=1.0)", "ipadic (>=1.0.0,<2.0)", "unidic-lite (>=1.0.7)", "unidic (>=1.0.2)", "docutils (==0.16.0)", "recommonmark", "sphinx (==3.2.1)", "sphinx-markdown-tables", "sphinx-rtd-theme (==0.4.3)", "sphinx-copybutton", "sphinxext-opengraph (==0.4.1)", "sphinx-intl", "scikit-learn"]
docs = ["tensorflow (>=2.3)", "onnxconverter-common", "keras2onnx", "torch (>=1.0)", "jax (>=0.2.8)", "jaxlib (>=0.1.65)", "flax (>=0.3.4)", "optax (>=0.0.8)", "sentencepiece (>=0.1.91,!=0.1.92)", "protobuf", "tokenizers (>=0.10.1,<0.11)", "torchaudio", "librosa", "pillow", "optuna", "ray", "sigopt", "timm", "codecarbon (==1.2.0)", "docutils (==0.16.0)", "recommonmark", "sphinx (==3.2.1)", "sphinx-markdown-tables", "sphinx-rtd-theme (==0.4.3)", "sphinx-copybutton", "sphinxext-opengraph (==0.4.1)", "sphinx-intl"]
docs_specific = ["docutils (==0.16.0)", "recommonmark", "sphinx (==3.2.1)", "sphinx-markdown-tables", "sphinx-rtd-theme (==0.4.3)", "sphinx-copybutton", "sphinxext-opengraph (==0.4.1)", "sphinx-intl"]
fairscale = ["fairscale (>0.3)"]
flax = ["jax (>=0.2.8)", "jaxlib (>=0.1.65)", "flax (>=0.3.4)", "optax (>=0.0.8)"]
flax-speech = ["librosa"]
integrations = ["optuna", "ray", "sigopt"]
ja = ["fugashi (>=1.0)", "ipadic (>=1.0.0,<2.0)", "unidic-lite (>=1.0.7)", "unidic (>=1.0.2)"]
modelcreation = ["cookiecutter (==1.7.2)"]
onnx = ["onnxconverter-common", "keras2onnx", "onnxruntime (>=1.4.0)", "onnxruntime-tools (>=1.4.2)"]
onnxruntime = ["onnxruntime (>=1.4.0)", "onnxruntime-tools (>=1.4.2)"]
optuna = ["optuna"]
quality = ["black (==21.4b0)", "isort (>=5.5.4)", "flake8 (>=3.8.3)"]
ray = ["ray"]
retrieval = ["faiss-cpu", "datasets"]
sagemaker = ["sagemaker (>=2.31.0)"]
sentencepiece = ["sentencepiece (>=0.1.91,!=0.1.92)", "protobuf"]
serving = ["pydantic", "uvicorn", "fastapi", "starlette"]
sigopt = ["sigopt"]
sklearn = ["scikit-learn"]
speech = ["torchaudio", "librosa"]
testing = ["pytest", "pytest-xdist", "timeout-decorator", "parameterized", "psutil", "datasets", "pytest-timeout", "black (==21.4b0)", "sacrebleu (>=1.4.12,<2.0.0)", "rouge-score", "nltk", "GitPython (<3.1.19)", "faiss-cpu", "cookiecutter (==1.7.2)"]
tf = ["tensorflow (>=2.3)", "onnxconverter-common", "keras2onnx"]
tf-cpu = ["tensorflow-cpu (>=2.3)", "onnxconverter-common", "keras2onnx"]
tf-speech = ["librosa"]
timm = ["timm"]
tokenizers = ["tokenizers (>=0.10.1,<0.11)"]
torch = ["torch (>=1.0)"]
torch-speech = ["torchaudio", "librosa"]
torchhub = ["filelock", "huggingface-hub (>=0.1.0,<1.0)", "importlib-metadata", "numpy (>=1.17)", "packaging (>=20.0)", "protobuf", "regex (!=2019.12.17)", "requests", "sacremoses", "sentencepiece (>=0.1.91,!=0.1.92)", "torch (>=1.0)", "tokenizers (>=0.10.1,<0.11)", "tqdm (>=4.27)"]
vision = ["pillow"]

[[package]]
name = "typer"
version = "0.3.2"
description = "Typer, build great CLIs. Easy to code. Based on Python type hints."
category = "main"
optional = false
python-versions = ">=3.6"

[package.dependencies]
click = ">=7.1.1,<7.2.0"

[package.extras]
test = ["pytest-xdist (>=1.32.0,<2.0.0)", "pytest-sugar (>=0.9.4,<0.10.0)", "mypy (==0.782)", "black (>=19.10b0,<20.0b0)", "isort (>=5.0.6,<6.0.0)", "shellingham (>=1.3.0,<2.0.0)", "pytest (>=4.4.0,<5.4.0)", "pytest-cov (>=2.10.0,<3.0.0)", "coverage (>=5.2,<6.0)"]
all = ["colorama (>=0.4.3,<0.5.0)", "shellingham (>=1.3.0,<2.0.0)"]
dev = ["autoflake (>=1.3.1,<2.0.0)", "flake8 (>=3.8.3,<4.0.0)"]
doc = ["mkdocs (>=1.1.2,<2.0.0)", "mkdocs-material (>=5.4.0,<6.0.0)", "markdown-include (>=0.5.1,<0.6.0)"]

[[package]]
name = "typing-extensions"
version = "3.10.0.2"
description = "Backported and Experimental Type Hints for Python 3.5+"
category = "main"
optional = false
python-versions = "*"

[[package]]
name = "uritemplate"
version = "4.1.1"
description = "Implementation of RFC 6570 URI Templates"
category = "main"
optional = false
python-versions = ">=3.6"

[[package]]
name = "urllib3"
version = "1.25.11"
description = "HTTP library with thread-safe connection pooling, file post, and more."
category = "main"
optional = false
python-versions = ">=2.7, !=3.0.*, !=3.1.*, !=3.2.*, !=3.3.*, !=3.4.*, <4"

[package.extras]
brotli = ["brotlipy (>=0.6.0)"]
secure = ["pyOpenSSL (>=0.14)", "cryptography (>=1.3.4)", "idna (>=2.0.0)", "certifi", "ipaddress"]
socks = ["PySocks (>=1.5.6,!=1.5.7,<2.0)"]

[[package]]
name = "virtualenv"
version = "20.10.0"
description = "Virtual Python Environment builder"
category = "main"
optional = false
python-versions = "!=3.0.*,!=3.1.*,!=3.2.*,!=3.3.*,!=3.4.*,>=2.7"

[package.dependencies]
"backports.entry-points-selectable" = ">=1.0.4"
distlib = ">=0.3.1,<1"
filelock = ">=3.2,<4"
platformdirs = ">=2,<3"
six = ">=1.9.0,<2"

[package.extras]
docs = ["proselint (>=0.10.2)", "sphinx (>=3)", "sphinx-argparse (>=0.2.5)", "sphinx-rtd-theme (>=0.4.3)", "towncrier (>=21.3)"]
testing = ["coverage (>=4)", "coverage-enable-subprocess (>=1)", "flaky (>=3)", "pytest (>=4)", "pytest-env (>=0.6.2)", "pytest-freezegun (>=0.4.1)", "pytest-mock (>=2)", "pytest-randomly (>=1)", "pytest-timeout (>=1)", "packaging (>=20.0)"]

[[package]]
name = "wandb"
version = "0.10.33"
description = "A CLI and library for interacting with the Weights and Biases API."
category = "main"
optional = false
python-versions = ">=2.7, !=3.0.*, !=3.1.*, !=3.2.*, !=3.3.*"

[package.dependencies]
Click = ">=7.0,<8.0.0 || >8.0.0"
configparser = ">=3.8.1"
docker-pycreds = ">=0.4.0"
GitPython = ">=1.0.0"
pathtools = "*"
promise = ">=2.0,<3"
protobuf = ">=3.12.0"
psutil = ">=5.0.0"
python-dateutil = ">=2.6.1"
PyYAML = "*"
requests = ">=2.0.0,<3"
sentry-sdk = ">=0.4.0"
shortuuid = ">=0.5.0"
six = ">=1.13.0"
subprocess32 = ">=3.5.3"
urllib3 = {version = "<=1.25.11", markers = "sys_platform == \"win32\" or sys_platform == \"cygwin\""}

[package.extras]
aws = ["boto3"]
gcp = ["google-cloud-storage"]
grpc = ["grpcio (==1.27.2)"]
kubeflow = ["kubernetes", "minio", "google-cloud-storage", "sh"]
media = ["numpy", "moviepy", "pillow", "bokeh", "soundfile", "plotly"]
sweeps = ["numpy"]

[[package]]
name = "wasabi"
version = "0.8.2"
description = "A lightweight console printing and formatting toolkit"
category = "main"
optional = false
python-versions = "*"

[[package]]
name = "wcwidth"
version = "0.2.5"
description = "Measures the displayed width of unicode strings in a terminal"
category = "main"
optional = false
python-versions = "*"

[[package]]
name = "werkzeug"
version = "2.0.2"
description = "The comprehensive WSGI web application library."
category = "main"
optional = false
python-versions = ">=3.6"

[package.extras]
watchdog = ["watchdog"]

[[package]]
name = "wikipedia"
version = "1.4.0"
description = "Wikipedia API for Python"
category = "main"
optional = false
python-versions = "*"

[package.dependencies]
beautifulsoup4 = "*"
requests = ">=2.0.0,<3.0.0"

[[package]]
name = "xxhash"
version = "2.0.2"
description = "Python binding for xxHash"
category = "main"
optional = false
python-versions = ">=2.6, !=3.0.*, !=3.1.*, !=3.2.*"

[[package]]
name = "yarl"
version = "1.7.2"
description = "Yet another URL library"
category = "main"
optional = false
python-versions = ">=3.6"

[package.dependencies]
idna = ">=2.0"
multidict = ">=4.0"

[metadata]
lock-version = "1.1"
python-versions = "^3.9"
<<<<<<< HEAD
content-hash = "8da2cee4f805e3f7f9bee02cbfe9a5267ce06b042e5d0b189ac77dcc50c9bcbb"
=======
content-hash = "3bdc1361a10d87dc673731f899797c8aedecb6a56221da181d857ba0ef807f1c"
>>>>>>> 6a4b7f18

[metadata.files]
absl-py = [
    {file = "absl-py-0.15.0.tar.gz", hash = "sha256:72d782fbeafba66ba3e525d46bccac949b9a174dbf66233e50ece09ee688dc81"},
    {file = "absl_py-0.15.0-py3-none-any.whl", hash = "sha256:ea907384af023a7e681368bedb896159ab100c7db593efbbd5cde22af11270cd"},
]
aiohttp = [
    {file = "aiohttp-3.8.0-cp310-cp310-macosx_10_9_universal2.whl", hash = "sha256:48f218a5257b6bc16bcf26a91d97ecea0c7d29c811a90d965f3dd97c20f016d6"},
    {file = "aiohttp-3.8.0-cp310-cp310-macosx_10_9_x86_64.whl", hash = "sha256:a2fee4d656a7cc9ab47771b2a9e8fad8a9a33331c1b59c3057ecf0ac858f5bfe"},
    {file = "aiohttp-3.8.0-cp310-cp310-macosx_11_0_arm64.whl", hash = "sha256:688a1eb8c1a5f7e795c7cb67e0fe600194e6723ba35f138dfae0db20c0cb8f94"},
    {file = "aiohttp-3.8.0-cp310-cp310-manylinux_2_17_aarch64.manylinux2014_aarch64.whl", hash = "sha256:7ba09bb3dcb0b7ec936a485db2b64be44fe14cdce0a5eac56f50e55da3627385"},
    {file = "aiohttp-3.8.0-cp310-cp310-manylinux_2_17_ppc64le.manylinux2014_ppc64le.whl", hash = "sha256:d7715daf84f10bcebc083ad137e3eced3e1c8e7fa1f096ade9a8d02b08f0d91c"},
    {file = "aiohttp-3.8.0-cp310-cp310-manylinux_2_17_s390x.manylinux2014_s390x.whl", hash = "sha256:5e3f81fbbc170418e22918a9585fd7281bbc11d027064d62aa4b507552c92671"},
    {file = "aiohttp-3.8.0-cp310-cp310-manylinux_2_5_i686.manylinux1_i686.manylinux_2_12_i686.manylinux2010_i686.whl", hash = "sha256:1fa9f50aa1f114249b7963c98e20dc35c51be64096a85bc92433185f331de9cc"},
    {file = "aiohttp-3.8.0-cp310-cp310-manylinux_2_5_x86_64.manylinux1_x86_64.manylinux_2_12_x86_64.manylinux2010_x86_64.whl", hash = "sha256:8a50150419b741ee048b53146c39c47053f060cb9d98e78be08fdbe942eaa3c4"},
    {file = "aiohttp-3.8.0-cp310-cp310-musllinux_1_1_aarch64.whl", hash = "sha256:a84c335337b676d832c1e2bc47c3a97531b46b82de9f959dafb315cbcbe0dfcd"},
    {file = "aiohttp-3.8.0-cp310-cp310-musllinux_1_1_i686.whl", hash = "sha256:88d4917c30fcd7f6404fb1dc713fa21de59d3063dcc048f4a8a1a90e6bbbd739"},
    {file = "aiohttp-3.8.0-cp310-cp310-musllinux_1_1_ppc64le.whl", hash = "sha256:b76669b7c058b8020b11008283c3b8e9c61bfd978807c45862956119b77ece45"},
    {file = "aiohttp-3.8.0-cp310-cp310-musllinux_1_1_s390x.whl", hash = "sha256:84fe1732648c1bc303a70faa67cbc2f7f2e810c8a5bca94f6db7818e722e4c0a"},
    {file = "aiohttp-3.8.0-cp310-cp310-musllinux_1_1_x86_64.whl", hash = "sha256:730b7c2b7382194d9985ffdc32ab317e893bca21e0665cb1186bdfbb4089d990"},
    {file = "aiohttp-3.8.0-cp310-cp310-win32.whl", hash = "sha256:0a96473a1f61d7920a9099bc8e729dc8282539d25f79c12573ee0fdb9c8b66a8"},
    {file = "aiohttp-3.8.0-cp310-cp310-win_amd64.whl", hash = "sha256:764c7c6aa1f78bd77bd9674fc07d1ec44654da1818d0eef9fb48aa8371a3c847"},
    {file = "aiohttp-3.8.0-cp36-cp36m-macosx_10_9_x86_64.whl", hash = "sha256:9951c2696c4357703001e1fe6edc6ae8e97553ac630492ea1bf64b429cb712a3"},
    {file = "aiohttp-3.8.0-cp36-cp36m-manylinux_2_17_aarch64.manylinux2014_aarch64.whl", hash = "sha256:0af379221975054162959e00daf21159ff69a712fc42ed0052caddbd70d52ff4"},
    {file = "aiohttp-3.8.0-cp36-cp36m-manylinux_2_17_ppc64le.manylinux2014_ppc64le.whl", hash = "sha256:9689af0f0a89e5032426c143fa3683b0451f06c83bf3b1e27902bd33acfae769"},
    {file = "aiohttp-3.8.0-cp36-cp36m-manylinux_2_17_s390x.manylinux2014_s390x.whl", hash = "sha256:fe4a327da0c6b6e59f2e474ae79d6ee7745ac3279fd15f200044602fa31e3d79"},
    {file = "aiohttp-3.8.0-cp36-cp36m-manylinux_2_5_i686.manylinux1_i686.manylinux_2_12_i686.manylinux2010_i686.whl", hash = "sha256:ecb314e59bedb77188017f26e6b684b1f6d0465e724c3122a726359fa62ca1ba"},
    {file = "aiohttp-3.8.0-cp36-cp36m-manylinux_2_5_x86_64.manylinux1_x86_64.manylinux_2_12_x86_64.manylinux2010_x86_64.whl", hash = "sha256:a5399a44a529083951b55521cf4ecbf6ad79fd54b9df57dbf01699ffa0549fc9"},
    {file = "aiohttp-3.8.0-cp36-cp36m-musllinux_1_1_aarch64.whl", hash = "sha256:09754a0d5eaab66c37591f2f8fac8f9781a5f61d51aa852a3261c4805ca6b984"},
    {file = "aiohttp-3.8.0-cp36-cp36m-musllinux_1_1_i686.whl", hash = "sha256:adf0cb251b1b842c9dee5cfcdf880ba0aae32e841b8d0e6b6feeaef002a267c5"},
    {file = "aiohttp-3.8.0-cp36-cp36m-musllinux_1_1_ppc64le.whl", hash = "sha256:a4759e85a191de58e0ea468ab6fd9c03941986eee436e0518d7a9291fab122c8"},
    {file = "aiohttp-3.8.0-cp36-cp36m-musllinux_1_1_s390x.whl", hash = "sha256:28369fe331a59d80393ec82df3d43307c7461bfaf9217999e33e2acc7984ff7c"},
    {file = "aiohttp-3.8.0-cp36-cp36m-musllinux_1_1_x86_64.whl", hash = "sha256:2f44d1b1c740a9e2275160d77c73a11f61e8a916191c572876baa7b282bcc934"},
    {file = "aiohttp-3.8.0-cp36-cp36m-win32.whl", hash = "sha256:e27cde1e8d17b09730801ce97b6e0c444ba2a1f06348b169fd931b51d3402f0d"},
    {file = "aiohttp-3.8.0-cp36-cp36m-win_amd64.whl", hash = "sha256:15a660d06092b7c92ed17c1dbe6c1eab0a02963992d60e3e8b9d5fa7fa81f01e"},
    {file = "aiohttp-3.8.0-cp37-cp37m-macosx_10_9_x86_64.whl", hash = "sha256:257f4fad1714d26d562572095c8c5cd271d5a333252795cb7a002dca41fdbad7"},
    {file = "aiohttp-3.8.0-cp37-cp37m-manylinux_2_17_aarch64.manylinux2014_aarch64.whl", hash = "sha256:a6074a3b2fa2d0c9bf0963f8dfc85e1e54a26114cc8594126bc52d3fa061c40e"},
    {file = "aiohttp-3.8.0-cp37-cp37m-manylinux_2_17_ppc64le.manylinux2014_ppc64le.whl", hash = "sha256:7a315ceb813208ef32bdd6ec3a85cbe3cb3be9bbda5fd030c234592fa9116993"},
    {file = "aiohttp-3.8.0-cp37-cp37m-manylinux_2_17_s390x.manylinux2014_s390x.whl", hash = "sha256:9a52b141ff3b923a9166595de6e3768a027546e75052ffba267d95b54267f4ab"},
    {file = "aiohttp-3.8.0-cp37-cp37m-manylinux_2_5_i686.manylinux1_i686.manylinux_2_12_i686.manylinux2010_i686.whl", hash = "sha256:6a038cb1e6e55b26bb5520ccffab7f539b3786f5553af2ee47eb2ec5cbd7084e"},
    {file = "aiohttp-3.8.0-cp37-cp37m-manylinux_2_5_x86_64.manylinux1_x86_64.manylinux_2_12_x86_64.manylinux2010_x86_64.whl", hash = "sha256:98b1ea2763b33559dd9ec621d67fc17b583484cb90735bfb0ec3614c17b210e4"},
    {file = "aiohttp-3.8.0-cp37-cp37m-musllinux_1_1_aarch64.whl", hash = "sha256:9e8723c3256641e141cd18f6ce478d54a004138b9f1a36e41083b36d9ecc5fc5"},
    {file = "aiohttp-3.8.0-cp37-cp37m-musllinux_1_1_i686.whl", hash = "sha256:14a6f026eca80dfa3d52e86be89feb5cd878f6f4a6adb34457e2c689fd85229b"},
    {file = "aiohttp-3.8.0-cp37-cp37m-musllinux_1_1_ppc64le.whl", hash = "sha256:c62d4791a8212c885b97a63ef5f3974b2cd41930f0cd224ada9c6ee6654f8150"},
    {file = "aiohttp-3.8.0-cp37-cp37m-musllinux_1_1_s390x.whl", hash = "sha256:90a97c2ed2830e7974cbe45f0838de0aefc1c123313f7c402e21c29ec063fbb4"},
    {file = "aiohttp-3.8.0-cp37-cp37m-musllinux_1_1_x86_64.whl", hash = "sha256:dcc4d5dd5fba3affaf4fd08f00ef156407573de8c63338787614ccc64f96b321"},
    {file = "aiohttp-3.8.0-cp37-cp37m-win32.whl", hash = "sha256:de42f513ed7a997bc821bddab356b72e55e8396b1b7ba1bf39926d538a76a90f"},
    {file = "aiohttp-3.8.0-cp37-cp37m-win_amd64.whl", hash = "sha256:7d76e8a83396e06abe3df569b25bd3fc88bf78b7baa2c8e4cf4aaf5983af66a3"},
    {file = "aiohttp-3.8.0-cp38-cp38-macosx_10_9_universal2.whl", hash = "sha256:5d79174d96446a02664e2bffc95e7b6fa93b9e6d8314536c5840dff130d0878b"},
    {file = "aiohttp-3.8.0-cp38-cp38-macosx_10_9_x86_64.whl", hash = "sha256:4a6551057a846bf72c7a04f73de3fcaca269c0bd85afe475ceb59d261c6a938c"},
    {file = "aiohttp-3.8.0-cp38-cp38-macosx_11_0_arm64.whl", hash = "sha256:871d4fdc56288caa58b1094c20f2364215f7400411f76783ea19ad13be7c8e19"},
    {file = "aiohttp-3.8.0-cp38-cp38-manylinux_2_17_aarch64.manylinux2014_aarch64.whl", hash = "sha256:3ba08a71caa42eef64357257878fb17f3fba3fba6e81a51d170e32321569e079"},
    {file = "aiohttp-3.8.0-cp38-cp38-manylinux_2_17_ppc64le.manylinux2014_ppc64le.whl", hash = "sha256:51f90dabd9933b1621260b32c2f0d05d36923c7a5a909eb823e429dba0fd2f3e"},
    {file = "aiohttp-3.8.0-cp38-cp38-manylinux_2_17_s390x.manylinux2014_s390x.whl", hash = "sha256:f348ebd20554e8bc26e8ef3ed8a134110c0f4bf015b3b4da6a4ddf34e0515b19"},
    {file = "aiohttp-3.8.0-cp38-cp38-manylinux_2_5_i686.manylinux1_i686.manylinux_2_12_i686.manylinux2010_i686.whl", hash = "sha256:d5f8c04574efa814a24510122810e3a3c77c0552f9f6ff65c9862f1f046be2c3"},
    {file = "aiohttp-3.8.0-cp38-cp38-manylinux_2_5_x86_64.manylinux1_x86_64.manylinux_2_12_x86_64.manylinux2010_x86_64.whl", hash = "sha256:5ecffdc748d3b40dd3618ede0170e4f5e1d3c9647cfb410d235d19e62cb54ee0"},
    {file = "aiohttp-3.8.0-cp38-cp38-musllinux_1_1_aarch64.whl", hash = "sha256:577cc2c7b807b174814dac2d02e673728f2e46c7f90ceda3a70ea4bb6d90b769"},
    {file = "aiohttp-3.8.0-cp38-cp38-musllinux_1_1_i686.whl", hash = "sha256:6b79f6c31e68b6dafc0317ec453c83c86dd8db1f8f0c6f28e97186563fca87a0"},
    {file = "aiohttp-3.8.0-cp38-cp38-musllinux_1_1_ppc64le.whl", hash = "sha256:2bdd655732e38b40f8a8344d330cfae3c727fb257585df923316aabbd489ccb8"},
    {file = "aiohttp-3.8.0-cp38-cp38-musllinux_1_1_s390x.whl", hash = "sha256:63fa57a0708573d3c059f7b5527617bd0c291e4559298473df238d502e4ab98c"},
    {file = "aiohttp-3.8.0-cp38-cp38-musllinux_1_1_x86_64.whl", hash = "sha256:d3f90ee275b1d7c942e65b5c44c8fb52d55502a0b9a679837d71be2bd8927661"},
    {file = "aiohttp-3.8.0-cp38-cp38-win32.whl", hash = "sha256:fa818609357dde5c4a94a64c097c6404ad996b1d38ca977a72834b682830a722"},
    {file = "aiohttp-3.8.0-cp38-cp38-win_amd64.whl", hash = "sha256:097ecf52f6b9859b025c1e36401f8aa4573552e887d1b91b4b999d68d0b5a3b3"},
    {file = "aiohttp-3.8.0-cp39-cp39-macosx_10_9_universal2.whl", hash = "sha256:be03a7483ad9ea60388f930160bb3728467dd0af538aa5edc60962ee700a0bdc"},
    {file = "aiohttp-3.8.0-cp39-cp39-macosx_10_9_x86_64.whl", hash = "sha256:78d51e35ed163783d721b6f2ce8ce3f82fccfe471e8e50a10fba13a766d31f5a"},
    {file = "aiohttp-3.8.0-cp39-cp39-macosx_11_0_arm64.whl", hash = "sha256:bda75d73e7400e81077b0910c9a60bf9771f715420d7e35fa7739ae95555f195"},
    {file = "aiohttp-3.8.0-cp39-cp39-manylinux_2_17_aarch64.manylinux2014_aarch64.whl", hash = "sha256:707adc30ea6918fba725c3cb3fe782d271ba352b22d7ae54a7f9f2e8a8488c41"},
    {file = "aiohttp-3.8.0-cp39-cp39-manylinux_2_17_ppc64le.manylinux2014_ppc64le.whl", hash = "sha256:3f58aa995b905ab82fe228acd38538e7dc1509e01508dcf307dad5046399130f"},
    {file = "aiohttp-3.8.0-cp39-cp39-manylinux_2_17_s390x.manylinux2014_s390x.whl", hash = "sha256:48c996eb91bfbdab1e01e2c02e7ff678c51e2b28e3a04e26e41691991cc55795"},
    {file = "aiohttp-3.8.0-cp39-cp39-manylinux_2_5_i686.manylinux1_i686.manylinux_2_12_i686.manylinux2010_i686.whl", hash = "sha256:d6a1a66bb8bac9bc2892c2674ea363486bfb748b86504966a390345a11b1680e"},
    {file = "aiohttp-3.8.0-cp39-cp39-manylinux_2_5_x86_64.manylinux1_x86_64.manylinux_2_12_x86_64.manylinux2010_x86_64.whl", hash = "sha256:dafc01a32b4a1d7d3ef8bfd3699406bb44f7b2e0d3eb8906d574846e1019b12f"},
    {file = "aiohttp-3.8.0-cp39-cp39-musllinux_1_1_aarch64.whl", hash = "sha256:949a605ef3907254b122f845baa0920407080cdb1f73aa64f8d47df4a7f4c4f9"},
    {file = "aiohttp-3.8.0-cp39-cp39-musllinux_1_1_i686.whl", hash = "sha256:0d7b056fd3972d353cb4bc305c03f9381583766b7f8c7f1c44478dba69099e33"},
    {file = "aiohttp-3.8.0-cp39-cp39-musllinux_1_1_ppc64le.whl", hash = "sha256:6f1d39a744101bf4043fa0926b3ead616607578192d0a169974fb5265ab1e9d2"},
    {file = "aiohttp-3.8.0-cp39-cp39-musllinux_1_1_s390x.whl", hash = "sha256:67ca7032dfac8d001023fadafc812d9f48bf8a8c3bb15412d9cdcf92267593f4"},
    {file = "aiohttp-3.8.0-cp39-cp39-musllinux_1_1_x86_64.whl", hash = "sha256:cb751ef712570d3bda9a73fd765ff3e1aba943ec5d52a54a0c2e89c7eef9da1e"},
    {file = "aiohttp-3.8.0-cp39-cp39-win32.whl", hash = "sha256:6d3e027fe291b77f6be9630114a0200b2c52004ef20b94dc50ca59849cd623b3"},
    {file = "aiohttp-3.8.0-cp39-cp39-win_amd64.whl", hash = "sha256:3c5e9981e449d54308c6824f172ec8ab63eb9c5f922920970249efee83f7e919"},
    {file = "aiohttp-3.8.0.tar.gz", hash = "sha256:d3b19d8d183bcfd68b25beebab8dc3308282fe2ca3d6ea3cb4cd101b3c279f8d"},
]
aiohttp-cors = [
    {file = "aiohttp-cors-0.7.0.tar.gz", hash = "sha256:4d39c6d7100fd9764ed1caf8cebf0eb01bf5e3f24e2e073fda6234bc48b19f5d"},
    {file = "aiohttp_cors-0.7.0-py3-none-any.whl", hash = "sha256:0451ba59fdf6909d0e2cd21e4c0a43752bc0703d33fc78ae94d9d9321710193e"},
]
aioredis = [
    {file = "aioredis-1.3.1-py3-none-any.whl", hash = "sha256:b61808d7e97b7cd5a92ed574937a079c9387fdadd22bfbfa7ad2fd319ecc26e3"},
    {file = "aioredis-1.3.1.tar.gz", hash = "sha256:15f8af30b044c771aee6787e5ec24694c048184c7b9e54c3b60c750a4b93273a"},
]
aiosignal = [
    {file = "aiosignal-1.2.0-py3-none-any.whl", hash = "sha256:26e62109036cd181df6e6ad646f91f0dcfd05fe16d0cb924138ff2ab75d64e3a"},
    {file = "aiosignal-1.2.0.tar.gz", hash = "sha256:78ed67db6c7b7ced4f98e495e572106d5c432a93e1ddd1bf475e1dc05f5b7df2"},
]
ansicon = [
    {file = "ansicon-1.89.0-py2.py3-none-any.whl", hash = "sha256:f1def52d17f65c2c9682cf8370c03f541f410c1752d6a14029f97318e4b9dfec"},
    {file = "ansicon-1.89.0.tar.gz", hash = "sha256:e4d039def5768a47e4afec8e89e83ec3ae5a26bf00ad851f914d1240b444d2b1"},
]
antlr4-python3-runtime = [
    {file = "antlr4-python3-runtime-4.8.tar.gz", hash = "sha256:15793f5d0512a372b4e7d2284058ad32ce7dd27126b105fb0b2245130445db33"},
]
async-timeout = [
    {file = "async-timeout-4.0.0.tar.gz", hash = "sha256:7d87a4e8adba8ededb52e579ce6bc8276985888913620c935094c2276fd83382"},
    {file = "async_timeout-4.0.0-py3-none-any.whl", hash = "sha256:f3303dddf6cafa748a92747ab6c2ecf60e0aeca769aee4c151adfce243a05d9b"},
]
atomicwrites = [
    {file = "atomicwrites-1.4.0-py2.py3-none-any.whl", hash = "sha256:6d1784dea7c0c8d4a5172b6c620f40b6e4cbfdf96d783691f2e1302a7b88e197"},
    {file = "atomicwrites-1.4.0.tar.gz", hash = "sha256:ae70396ad1a434f9c7046fd2dd196fc04b12f9e91ffb859164193be8b6168a7a"},
]
attrs = [
    {file = "attrs-21.2.0-py2.py3-none-any.whl", hash = "sha256:149e90d6d8ac20db7a955ad60cf0e6881a3f20d37096140088356da6c716b0b1"},
    {file = "attrs-21.2.0.tar.gz", hash = "sha256:ef6aaac3ca6cd92904cdd0d83f629a15f18053ec84e6432106f7a4d04ae4f5fb"},
]
"backports.entry-points-selectable" = [
    {file = "backports.entry_points_selectable-1.1.1-py2.py3-none-any.whl", hash = "sha256:7fceed9532a7aa2bd888654a7314f864a3c16a4e710b34a58cfc0f08114c663b"},
    {file = "backports.entry_points_selectable-1.1.1.tar.gz", hash = "sha256:914b21a479fde881635f7af5adc7f6e38d6b274be32269070c53b698c60d5386"},
]
beautifulsoup4 = [
    {file = "beautifulsoup4-4.10.0-py3-none-any.whl", hash = "sha256:9a315ce70049920ea4572a4055bc4bd700c940521d36fc858205ad4fcde149bf"},
    {file = "beautifulsoup4-4.10.0.tar.gz", hash = "sha256:c23ad23c521d818955a4151a67d81580319d4bf548d3d49f4223ae041ff98891"},
]
blessed = [
    {file = "blessed-1.19.0-py2.py3-none-any.whl", hash = "sha256:1f2d462631b2b6d2d4c3c65b54ef79ad87a6ca2dd55255df2f8d739fcc8a1ddb"},
    {file = "blessed-1.19.0.tar.gz", hash = "sha256:4db0f94e5761aea330b528e84a250027ffe996b5a94bf03e502600c9a5ad7a61"},
]
blis = [
    {file = "blis-0.7.5-cp310-cp310-macosx_10_9_universal2.whl", hash = "sha256:98eba77b1e1fde7813bc0453ab78b6ae2067f5bc0fe9e3abc671b2895cfecf33"},
    {file = "blis-0.7.5-cp310-cp310-manylinux_2_17_x86_64.manylinux2014_x86_64.whl", hash = "sha256:9eecfce3d8fce61dede7b0ae0dffa461c22072437b6cde85587db0c1aa75b450"},
    {file = "blis-0.7.5-cp310-cp310-win_amd64.whl", hash = "sha256:0e476931f0d5703a21c77e7f69b8ebdeeea493fc7858a86f627ac2b376a12c8d"},
    {file = "blis-0.7.5-cp36-cp36m-macosx_10_9_x86_64.whl", hash = "sha256:5966ddf3bce84aa7bb09ce4ca059309602fa63280a5d5e5365bb2a294bd5a138"},
    {file = "blis-0.7.5-cp36-cp36m-manylinux_2_17_x86_64.manylinux2014_x86_64.whl", hash = "sha256:d9034dabce4e42e3a1a7b99cc6de430484c8c369e51556ee8d47a53c085de681"},
    {file = "blis-0.7.5-cp36-cp36m-win_amd64.whl", hash = "sha256:730952f74adb0fa7dde9f1bc11249d5a64f3a3a9cf7dfa23b189a4b767bdf2d0"},
    {file = "blis-0.7.5-cp37-cp37m-macosx_10_9_x86_64.whl", hash = "sha256:2339cb19594134775bda8b86f23a893828fc7e8d63f09ba9a15f30b2b16c966c"},
    {file = "blis-0.7.5-cp37-cp37m-manylinux_2_17_x86_64.manylinux2014_x86_64.whl", hash = "sha256:5023781272e0b2868be2f92017aa6836557990f1ca5ba2af5e9f5a0acf04fd8a"},
    {file = "blis-0.7.5-cp37-cp37m-win_amd64.whl", hash = "sha256:65ba723821cc57eb4227eb8dd05c57fff23d97f826d4325b316cd8a63aac8d6a"},
    {file = "blis-0.7.5-cp38-cp38-macosx_10_9_x86_64.whl", hash = "sha256:ad4af690c37a5953d3aea660ad89b636bfbb80ca1470995554670ca2143f0cb2"},
    {file = "blis-0.7.5-cp38-cp38-manylinux_2_17_x86_64.manylinux2014_x86_64.whl", hash = "sha256:cf11c233ea5c2d30683e7c9641c5dc4cd76ed0f64755ba3321dfb8db39feb316"},
    {file = "blis-0.7.5-cp38-cp38-win_amd64.whl", hash = "sha256:31401da283ed42905f0fbf2f8b88ea424c6a911482426f84b5b88c54d382e4d1"},
    {file = "blis-0.7.5-cp39-cp39-macosx_10_9_x86_64.whl", hash = "sha256:0c185979f8f528d634f5548b8cd84ab0366d340c27c039ad3937fab186c1c252"},
    {file = "blis-0.7.5-cp39-cp39-manylinux_2_17_x86_64.manylinux2014_x86_64.whl", hash = "sha256:8345bd04777557ef385e2f2d1f14a19d53b2ea9ca5fe107a2cdc50d7bafb8eb2"},
    {file = "blis-0.7.5-cp39-cp39-win_amd64.whl", hash = "sha256:66204a19e38986645940c887498c7b5520efb5bbc6526bf1b8a58f7d3eb37da0"},
    {file = "blis-0.7.5.tar.gz", hash = "sha256:833e01e9eaff4c01aa6e049bbc1e6acb9eca6ee513d7b35b5bf135d49705ad33"},
]
cachetools = [
    {file = "cachetools-4.2.4-py3-none-any.whl", hash = "sha256:92971d3cb7d2a97efff7c7bb1657f21a8f5fb309a37530537c71b1774189f2d1"},
    {file = "cachetools-4.2.4.tar.gz", hash = "sha256:89ea6f1b638d5a73a4f9226be57ac5e4f399d22770b92355f92dcb0f7f001693"},
]
catalogue = [
    {file = "catalogue-2.0.6-py3-none-any.whl", hash = "sha256:34ebb5cd2b98f7fa7421fa0eead3b84e577243532509b3fa8cd04abcc9f61d3c"},
    {file = "catalogue-2.0.6.tar.gz", hash = "sha256:336a35603f447167042ef504114d6befa46688f03f4c14dabdc633a44587b245"},
]
certifi = [
    {file = "certifi-2021.10.8-py2.py3-none-any.whl", hash = "sha256:d62a0163eb4c2344ac042ab2bdf75399a71a2d8c7d47eac2e2ee91b9d6339569"},
    {file = "certifi-2021.10.8.tar.gz", hash = "sha256:78884e7c1d4b00ce3cea67b44566851c4343c120abd683433ce934a68ea58872"},
]
cfgv = [
    {file = "cfgv-3.3.1-py2.py3-none-any.whl", hash = "sha256:c6a0883f3917a037485059700b9e75da2464e6c27051014ad85ba6aaa5884426"},
    {file = "cfgv-3.3.1.tar.gz", hash = "sha256:f5a830efb9ce7a445376bb66ec94c638a9787422f96264c98edc6bdeed8ab736"},
]
charset-normalizer = [
    {file = "charset-normalizer-2.0.7.tar.gz", hash = "sha256:e019de665e2bcf9c2b64e2e5aa025fa991da8720daa3c1138cadd2fd1856aed0"},
    {file = "charset_normalizer-2.0.7-py3-none-any.whl", hash = "sha256:f7af805c321bfa1ce6714c51f254e0d5bb5e5834039bc17db7ebe3a4cec9492b"},
]
click = [
    {file = "click-7.1.2-py2.py3-none-any.whl", hash = "sha256:dacca89f4bfadd5de3d7489b7c8a566eee0d3676333fbb50030263894c38c0dc"},
    {file = "click-7.1.2.tar.gz", hash = "sha256:d2b5255c7c6349bc1bd1e59e08cd12acbbd63ce649f2588755783aa94dfb6b1a"},
]
cloudpickle = [
    {file = "cloudpickle-2.0.0-py3-none-any.whl", hash = "sha256:6b2df9741d06f43839a3275c4e6632f7df6487a1f181f5f46a052d3c917c3d11"},
    {file = "cloudpickle-2.0.0.tar.gz", hash = "sha256:5cd02f3b417a783ba84a4ec3e290ff7929009fe51f6405423cfccfadd43ba4a4"},
]
colorama = [
    {file = "colorama-0.4.4-py2.py3-none-any.whl", hash = "sha256:9f47eda37229f68eee03b24b9748937c7dc3868f906e8ba69fbcbdd3bc5dc3e2"},
    {file = "colorama-0.4.4.tar.gz", hash = "sha256:5941b2b48a20143d2267e95b1c2a7603ce057ee39fd88e7329b0c292aa16869b"},
]
colorful = [
    {file = "colorful-0.5.4-py2.py3-none-any.whl", hash = "sha256:8d264b52a39aae4c0ba3e2a46afbaec81b0559a99be0d2cfe2aba4cf94531348"},
    {file = "colorful-0.5.4.tar.gz", hash = "sha256:86848ad4e2eda60cd2519d8698945d22f6f6551e23e95f3f14dfbb60997807ea"},
]
colorlog = [
    {file = "colorlog-6.6.0-py2.py3-none-any.whl", hash = "sha256:351c51e866c86c3217f08e4b067a7974a678be78f07f85fc2d55b8babde6d94e"},
    {file = "colorlog-6.6.0.tar.gz", hash = "sha256:344f73204009e4c83c5b6beb00b3c45dc70fcdae3c80db919e0a4171d006fde8"},
]
commonmark = [
    {file = "commonmark-0.9.1-py2.py3-none-any.whl", hash = "sha256:da2f38c92590f83de410ba1a3cbceafbc74fee9def35f9251ba9a971d6d66fd9"},
    {file = "commonmark-0.9.1.tar.gz", hash = "sha256:452f9dc859be7f06631ddcb328b6919c67984aca654e5fefb3914d54691aed60"},
]
configparser = [
    {file = "configparser-5.1.0-py3-none-any.whl", hash = "sha256:f99c2256b24c551de13cf9e42c7b5db96fb133f0ca4de5dcb1df1aaf89f48298"},
    {file = "configparser-5.1.0.tar.gz", hash = "sha256:202b9679a809b703720afa2eacaad4c6c2d63196070e5d9edc953c0489dfd536"},
]
conllu = [
    {file = "conllu-4.4.1-py2.py3-none-any.whl", hash = "sha256:d17db3fb4884e4d221cd1e333d897257db7605ce58c76ff16294d3af9ffadb1c"},
    {file = "conllu-4.4.1.tar.gz", hash = "sha256:0029fb83ca225dd7e9ac342aabdb4717c0227d3b1d4497abf97b7dbc2cc04dd1"},
]
coverage = [
    {file = "coverage-6.1.1-cp310-cp310-macosx_10_9_x86_64.whl", hash = "sha256:42a1fb5dee3355df90b635906bb99126faa7936d87dfc97eacc5293397618cb7"},
    {file = "coverage-6.1.1-cp310-cp310-manylinux_2_17_aarch64.manylinux2014_aarch64.whl", hash = "sha256:a00284dbfb53b42e35c7dd99fc0e26ef89b4a34efff68078ed29d03ccb28402a"},
    {file = "coverage-6.1.1-cp310-cp310-manylinux_2_5_i686.manylinux1_i686.manylinux_2_12_i686.manylinux2010_i686.whl", hash = "sha256:51a441011a30d693e71dea198b2a6f53ba029afc39f8e2aeb5b77245c1b282ef"},
    {file = "coverage-6.1.1-cp310-cp310-manylinux_2_5_x86_64.manylinux1_x86_64.manylinux_2_12_x86_64.manylinux2010_x86_64.whl", hash = "sha256:e76f017b6d4140a038c5ff12be1581183d7874e41f1c0af58ecf07748d36a336"},
    {file = "coverage-6.1.1-cp310-cp310-musllinux_1_1_aarch64.whl", hash = "sha256:7833c872718dc913f18e51ee97ea0dece61d9930893a58b20b3daf09bb1af6b6"},
    {file = "coverage-6.1.1-cp310-cp310-musllinux_1_1_i686.whl", hash = "sha256:8186b5a4730c896cbe1e4b645bdc524e62d874351ae50e1db7c3e9f5dc81dc26"},
    {file = "coverage-6.1.1-cp310-cp310-musllinux_1_1_x86_64.whl", hash = "sha256:bbca34dca5a2d60f81326d908d77313816fad23d11b6069031a3d6b8c97a54f9"},
    {file = "coverage-6.1.1-cp310-cp310-win32.whl", hash = "sha256:72bf437d54186d104388cbae73c9f2b0f8a3e11b6e8d7deb593bd14625c96026"},
    {file = "coverage-6.1.1-cp310-cp310-win_amd64.whl", hash = "sha256:994ce5a7b3d20981b81d83618aa4882f955bfa573efdbef033d5632b58597ba9"},
    {file = "coverage-6.1.1-cp36-cp36m-macosx_10_9_x86_64.whl", hash = "sha256:ab6a0fe4c96f8058d41948ddf134420d3ef8c42d5508b5a341a440cce7a37a1d"},
    {file = "coverage-6.1.1-cp36-cp36m-manylinux_2_17_aarch64.manylinux2014_aarch64.whl", hash = "sha256:10ab138b153e4cc408b43792cb7f518f9ee02f4ff55cd1ab67ad6fd7e9905c7e"},
    {file = "coverage-6.1.1-cp36-cp36m-manylinux_2_5_i686.manylinux1_i686.manylinux_2_12_i686.manylinux2010_i686.whl", hash = "sha256:7e083d32965d2eb6638a77e65b622be32a094fdc0250f28ce6039b0732fbcaa8"},
    {file = "coverage-6.1.1-cp36-cp36m-manylinux_2_5_x86_64.manylinux1_x86_64.manylinux_2_12_x86_64.manylinux2010_x86_64.whl", hash = "sha256:359a32515e94e398a5c0fa057e5887a42e647a9502d8e41165cf5cb8d3d1ca67"},
    {file = "coverage-6.1.1-cp36-cp36m-musllinux_1_1_aarch64.whl", hash = "sha256:bf656cd74ff7b4ed7006cdb2a6728150aaad69c7242b42a2a532f77b63ea233f"},
    {file = "coverage-6.1.1-cp36-cp36m-musllinux_1_1_i686.whl", hash = "sha256:dc5023be1c2a8b0a0ab5e31389e62c28b2453eb31dd069f4b8d1a0f9814d951a"},
    {file = "coverage-6.1.1-cp36-cp36m-musllinux_1_1_x86_64.whl", hash = "sha256:557594a50bfe3fb0b1b57460f6789affe8850ad19c1acf2d14a3e12b2757d489"},
    {file = "coverage-6.1.1-cp36-cp36m-win32.whl", hash = "sha256:9eb0a1923354e0fdd1c8a6f53f5db2e6180d670e2b587914bf2e79fa8acfd003"},
    {file = "coverage-6.1.1-cp36-cp36m-win_amd64.whl", hash = "sha256:04a92a6cf9afd99f9979c61348ec79725a9f9342fb45e63c889e33c04610d97b"},
    {file = "coverage-6.1.1-cp37-cp37m-macosx_10_9_x86_64.whl", hash = "sha256:479228e1b798d3c246ac89b09897ee706c51b3e5f8f8d778067f38db73ccc717"},
    {file = "coverage-6.1.1-cp37-cp37m-manylinux_2_17_aarch64.manylinux2014_aarch64.whl", hash = "sha256:78287731e3601ea5ce9d6468c82d88a12ef8fe625d6b7bdec9b45d96c1ad6533"},
    {file = "coverage-6.1.1-cp37-cp37m-manylinux_2_5_i686.manylinux1_i686.manylinux_2_12_i686.manylinux2010_i686.whl", hash = "sha256:c95257aa2ccf75d3d91d772060538d5fea7f625e48157f8ca44594f94d41cb33"},
    {file = "coverage-6.1.1-cp37-cp37m-manylinux_2_5_x86_64.manylinux1_x86_64.manylinux_2_12_x86_64.manylinux2010_x86_64.whl", hash = "sha256:9ad5895938a894c368d49d8470fe9f519909e5ebc6b8f8ea5190bd0df6aa4271"},
    {file = "coverage-6.1.1-cp37-cp37m-musllinux_1_1_aarch64.whl", hash = "sha256:326d944aad0189603733d646e8d4a7d952f7145684da973c463ec2eefe1387c2"},
    {file = "coverage-6.1.1-cp37-cp37m-musllinux_1_1_i686.whl", hash = "sha256:e7d5606b9240ed4def9cbdf35be4308047d11e858b9c88a6c26974758d6225ce"},
    {file = "coverage-6.1.1-cp37-cp37m-musllinux_1_1_x86_64.whl", hash = "sha256:572f917267f363101eec375c109c9c1118037c7cc98041440b5eabda3185ac7b"},
    {file = "coverage-6.1.1-cp37-cp37m-win32.whl", hash = "sha256:35cd2230e1ed76df7d0081a997f0fe705be1f7d8696264eb508076e0d0b5a685"},
    {file = "coverage-6.1.1-cp37-cp37m-win_amd64.whl", hash = "sha256:65ad3ff837c89a229d626b8004f0ee32110f9bfdb6a88b76a80df36ccc60d926"},
    {file = "coverage-6.1.1-cp38-cp38-macosx_10_9_x86_64.whl", hash = "sha256:977ce557d79577a3dd510844904d5d968bfef9489f512be65e2882e1c6eed7d8"},
    {file = "coverage-6.1.1-cp38-cp38-manylinux_2_17_aarch64.manylinux2014_aarch64.whl", hash = "sha256:62512c0ec5d307f56d86504c58eace11c1bc2afcdf44e3ff20de8ca427ca1d0e"},
    {file = "coverage-6.1.1-cp38-cp38-manylinux_2_5_i686.manylinux1_i686.manylinux_2_12_i686.manylinux2010_i686.whl", hash = "sha256:2e5b9c17a56b8bf0c0a9477fcd30d357deb486e4e1b389ed154f608f18556c8a"},
    {file = "coverage-6.1.1-cp38-cp38-manylinux_2_5_x86_64.manylinux1_x86_64.manylinux_2_12_x86_64.manylinux2010_x86_64.whl", hash = "sha256:666c6b32b69e56221ad1551d377f718ed00e6167c7a1b9257f780b105a101271"},
    {file = "coverage-6.1.1-cp38-cp38-musllinux_1_1_aarch64.whl", hash = "sha256:fb2fa2f6506c03c48ca42e3fe5a692d7470d290c047ee6de7c0f3e5fa7639ac9"},
    {file = "coverage-6.1.1-cp38-cp38-musllinux_1_1_i686.whl", hash = "sha256:f0f80e323a17af63eac6a9db0c9188c10f1fd815c3ab299727150cc0eb92c7a4"},
    {file = "coverage-6.1.1-cp38-cp38-musllinux_1_1_x86_64.whl", hash = "sha256:738e823a746841248b56f0f3bd6abf3b73af191d1fd65e4c723b9c456216f0ad"},
    {file = "coverage-6.1.1-cp38-cp38-win32.whl", hash = "sha256:8605add58e6a960729aa40c0fd9a20a55909dd9b586d3e8104cc7f45869e4c6b"},
    {file = "coverage-6.1.1-cp38-cp38-win_amd64.whl", hash = "sha256:6e994003e719458420e14ffb43c08f4c14990e20d9e077cb5cad7a3e419bbb54"},
    {file = "coverage-6.1.1-cp39-cp39-macosx_10_9_x86_64.whl", hash = "sha256:e3c4f5211394cd0bf6874ac5d29684a495f9c374919833dcfff0bd6d37f96201"},
    {file = "coverage-6.1.1-cp39-cp39-manylinux_2_17_aarch64.manylinux2014_aarch64.whl", hash = "sha256:e14bceb1f3ae8a14374be2b2d7bc12a59226872285f91d66d301e5f41705d4d6"},
    {file = "coverage-6.1.1-cp39-cp39-manylinux_2_5_i686.manylinux1_i686.manylinux_2_12_i686.manylinux2010_i686.whl", hash = "sha256:0147f7833c41927d84f5af9219d9b32f875c0689e5e74ac8ca3cb61e73a698f9"},
    {file = "coverage-6.1.1-cp39-cp39-manylinux_2_5_x86_64.manylinux1_x86_64.manylinux_2_12_x86_64.manylinux2010_x86_64.whl", hash = "sha256:b1d0a1bce919de0dd8da5cff4e616b2d9e6ebf3bd1410ff645318c3dd615010a"},
    {file = "coverage-6.1.1-cp39-cp39-musllinux_1_1_aarch64.whl", hash = "sha256:ae6de0e41f44794e68d23644636544ed8003ce24845f213b24de097cbf44997f"},
    {file = "coverage-6.1.1-cp39-cp39-musllinux_1_1_i686.whl", hash = "sha256:db2797ed7a7e883b9ab76e8e778bb4c859fc2037d6fd0644d8675e64d58d1653"},
    {file = "coverage-6.1.1-cp39-cp39-musllinux_1_1_x86_64.whl", hash = "sha256:c40966b683d92869b72ea3c11fd6b99a091fd30e12652727eca117273fc97366"},
    {file = "coverage-6.1.1-cp39-cp39-win32.whl", hash = "sha256:a11a2c019324fc111485e79d55907e7289e53d0031275a6c8daed30690bc50c0"},
    {file = "coverage-6.1.1-cp39-cp39-win_amd64.whl", hash = "sha256:4d8b453764b9b26b0dd2afb83086a7c3f9379134e340288d2a52f8a91592394b"},
    {file = "coverage-6.1.1-pp36-none-any.whl", hash = "sha256:3b270c6b48d3ff5a35deb3648028ba2643ad8434b07836782b1139cf9c66313f"},
    {file = "coverage-6.1.1-pp37-none-any.whl", hash = "sha256:ffa8fee2b1b9e60b531c4c27cf528d6b5d5da46b1730db1f4d6eee56ff282e07"},
    {file = "coverage-6.1.1-pp38-none-any.whl", hash = "sha256:4cd919057636f63ab299ccb86ea0e78b87812400c76abab245ca385f17d19fb5"},
    {file = "coverage-6.1.1.tar.gz", hash = "sha256:b8e4f15b672c9156c1154249a9c5746e86ac9ae9edc3799ee3afebc323d9d9e0"},
]
cymem = [
    {file = "cymem-2.0.6-cp310-cp310-macosx_10_9_universal2.whl", hash = "sha256:2b4e27e739f09f16c7c0190f962ffe60dab39cb6a229d5c13e274d16f46a17e8"},
    {file = "cymem-2.0.6-cp310-cp310-manylinux_2_17_x86_64.manylinux2014_x86_64.whl", hash = "sha256:971cf0a8437dfb4185c3049c086e463612fe849efadc0f5cc153fc81c501da7d"},
    {file = "cymem-2.0.6-cp310-cp310-win_amd64.whl", hash = "sha256:6b0d1a6b0a1296f31fa9e4b7ae5ea49394084ecc883b1ae6fec4844403c43468"},
    {file = "cymem-2.0.6-cp36-cp36m-macosx_10_9_x86_64.whl", hash = "sha256:b8e1c18bb00800425576710468299153caad20c64ddb6819d40a6a34e21ee21c"},
    {file = "cymem-2.0.6-cp36-cp36m-manylinux_2_17_x86_64.manylinux2014_x86_64.whl", hash = "sha256:492084aef23ac2ff3da3729e9d36340bc91a96c2dc8c3a82a1926e384ab52412"},
    {file = "cymem-2.0.6-cp36-cp36m-win_amd64.whl", hash = "sha256:af3c01e6b20f9e6c07c7d7cdb7f710e49889d3906c9a3e039546ee6636a34b9a"},
    {file = "cymem-2.0.6-cp37-cp37m-macosx_10_9_x86_64.whl", hash = "sha256:d7a59cef8f2fa25d12e2c30138f8623acbd43ad2715e730a709e49c5eef8e1b0"},
    {file = "cymem-2.0.6-cp37-cp37m-manylinux_2_17_x86_64.manylinux2014_x86_64.whl", hash = "sha256:dd52d8a81881804625df88453611175ab7e0099b34f52204da1f6940cf2e83c9"},
    {file = "cymem-2.0.6-cp37-cp37m-win_amd64.whl", hash = "sha256:4749f220e4c06ec44eb10de13794ff0508cdc4f8eff656cf49cab2cdb3122c0c"},
    {file = "cymem-2.0.6-cp38-cp38-macosx_10_9_x86_64.whl", hash = "sha256:2aa3fa467d906cd2c27fa0a2e2952dd7925f5fcc7973fab6d815ef6acb25aad8"},
    {file = "cymem-2.0.6-cp38-cp38-manylinux_2_17_x86_64.manylinux2014_x86_64.whl", hash = "sha256:ea535f74ab6024e7416f93de564e5c81fb7c0964b96280de66f60aeb05f0cf53"},
    {file = "cymem-2.0.6-cp38-cp38-win_amd64.whl", hash = "sha256:4f87fe087f2ae36c3e20e2b1a29d7f76a28c035372d0a97655f26223d975235a"},
    {file = "cymem-2.0.6-cp39-cp39-macosx_10_9_x86_64.whl", hash = "sha256:a93fba62fe79dbf6fc4d5b6d804a6e114b44af3ff3d40a28833ee39f21bd336b"},
    {file = "cymem-2.0.6-cp39-cp39-manylinux_2_17_x86_64.manylinux2014_x86_64.whl", hash = "sha256:04676d696596b0db3f3c5a3936bab12fb6f24278921a6622bb185e61765b2b4d"},
    {file = "cymem-2.0.6-cp39-cp39-win_amd64.whl", hash = "sha256:c59293b232b53ebb47427f16cf648e937022f489cff36c11d1d8a1f0075b6609"},
    {file = "cymem-2.0.6.tar.gz", hash = "sha256:169725b5816959d34de2545b33fee6a8021a6e08818794a426c5a4f981f17e5e"},
]
datasets = [
    {file = "datasets-1.15.1-py3-none-any.whl", hash = "sha256:e5ac4ef477a5e50c0033b33550e5c81e05c1d46fc8ac76baebada4194cccea09"},
    {file = "datasets-1.15.1.tar.gz", hash = "sha256:4b7c32a5f14e29a8c1a36070d406a2fb671bc9bd70f2ac4c49ea1d4dd5387a4d"},
]
dill = []
distlib = [
    {file = "distlib-0.3.3-py2.py3-none-any.whl", hash = "sha256:c8b54e8454e5bf6237cc84c20e8264c3e991e824ef27e8f1e81049867d861e31"},
    {file = "distlib-0.3.3.zip", hash = "sha256:d982d0751ff6eaaab5e2ec8e691d949ee80eddf01a62eaa96ddb11531fe16b05"},
]
docker-pycreds = [
    {file = "docker-pycreds-0.4.0.tar.gz", hash = "sha256:6ce3270bcaf404cc4c3e27e4b6c70d3521deae82fb508767870fdbf772d584d4"},
    {file = "docker_pycreds-0.4.0-py2.py3-none-any.whl", hash = "sha256:7266112468627868005106ec19cd0d722702d2b7d5912a28e19b826c3d37af49"},
]
elasticsearch = [
    {file = "elasticsearch-7.15.1-py2.py3-none-any.whl", hash = "sha256:b728a3cdde3a4d3a93b9e92f0e7f0fe636226d236219913db32311ccaf8a9d16"},
    {file = "elasticsearch-7.15.1.tar.gz", hash = "sha256:1e9a6302945d98046899a7c9b3d345c881ac7b05ba176d3a49c9d2702b1e8bc8"},
]
en-core-sci-lg = []
en-core-sci-sm = []
faiss-cpu = [
    {file = "faiss-cpu-1.6.5.tar.gz", hash = "sha256:dc8812534fa28dbd857cfd09dabf9b32097896a8f2cf19a4c05a4b39ad37e94b"},
    {file = "faiss_cpu-1.6.5-cp36-cp36m-macosx_10_14_x86_64.whl", hash = "sha256:f76aab1bc4fffd7af85bc216610ae5c7ae969779f5307c7ff7e6ba1a182b1521"},
    {file = "faiss_cpu-1.6.5-cp36-cp36m-manylinux2014_x86_64.whl", hash = "sha256:bf54697eaddf2ef22f64346e231ec50ce098dd559b2a119bf7894a27940470ab"},
    {file = "faiss_cpu-1.6.5-cp36-cp36m-win_amd64.whl", hash = "sha256:877e5781ce989ba5d2b7527842f1fb519bb169b095aec75071bca5eb842c5139"},
    {file = "faiss_cpu-1.6.5-cp37-cp37m-macosx_10_14_x86_64.whl", hash = "sha256:c246b4ffb802f00748bceb2cf5d029acc1d7863b454edde925c5ef69ce016311"},
    {file = "faiss_cpu-1.6.5-cp37-cp37m-manylinux2014_x86_64.whl", hash = "sha256:0f9c621242f40026f82d4c8376f36e0450076617c7965dec7999f48ef0779477"},
    {file = "faiss_cpu-1.6.5-cp37-cp37m-win_amd64.whl", hash = "sha256:e2b10e1ecc8a440cddff55b21be885eeaad3bc1308bf47b4e3adba7c15e4f81a"},
    {file = "faiss_cpu-1.6.5-cp38-cp38-macosx_10_14_x86_64.whl", hash = "sha256:4c39878be14116660c522e07e9f56f66af00025aed57996b41df135d63043100"},
    {file = "faiss_cpu-1.6.5-cp38-cp38-manylinux2014_x86_64.whl", hash = "sha256:de5b81eadc1eca7f1147e814f1b195d842143aad6a2ee8c773c692e726c976b2"},
    {file = "faiss_cpu-1.6.5-cp38-cp38-win_amd64.whl", hash = "sha256:61afc58bd9a08e2a71789cc13238c4d1627425b1cf0e0f2b7c37d2a2150b728c"},
    {file = "faiss_cpu-1.6.5-cp39-cp39-macosx_10_14_x86_64.whl", hash = "sha256:eba851d22293aa18da947042acfb11edb1fc20773098fdc2339640fb66704a72"},
    {file = "faiss_cpu-1.6.5-cp39-cp39-manylinux2014_x86_64.whl", hash = "sha256:6eba31ddc2de5dc7a4d0110d3bfaf1327569e47bbbdf551084a1b57b25da5ad5"},
]
filelock = [
    {file = "filelock-3.3.2-py3-none-any.whl", hash = "sha256:bb2a1c717df74c48a2d00ed625e5a66f8572a3a30baacb7657add1d7bac4097b"},
    {file = "filelock-3.3.2.tar.gz", hash = "sha256:7afc856f74fa7006a289fd10fa840e1eebd8bbff6bffb69c26c54a0512ea8cf8"},
]
frozenlist = [
    {file = "frozenlist-1.2.0-cp310-cp310-macosx_10_9_universal2.whl", hash = "sha256:977a1438d0e0d96573fd679d291a1542097ea9f4918a8b6494b06610dfeefbf9"},
    {file = "frozenlist-1.2.0-cp310-cp310-macosx_10_9_x86_64.whl", hash = "sha256:a8d86547a5e98d9edd47c432f7a14b0c5592624b496ae9880fb6332f34af1edc"},
    {file = "frozenlist-1.2.0-cp310-cp310-macosx_11_0_arm64.whl", hash = "sha256:181754275d5d32487431a0a29add4f897968b7157204bc1eaaf0a0ce80c5ba7d"},
    {file = "frozenlist-1.2.0-cp310-cp310-manylinux_2_17_aarch64.manylinux2014_aarch64.whl", hash = "sha256:5df31bb2b974f379d230a25943d9bf0d3bc666b4b0807394b131a28fca2b0e5f"},
    {file = "frozenlist-1.2.0-cp310-cp310-manylinux_2_17_ppc64le.manylinux2014_ppc64le.whl", hash = "sha256:4766632cd8a68e4f10f156a12c9acd7b1609941525569dd3636d859d79279ed3"},
    {file = "frozenlist-1.2.0-cp310-cp310-manylinux_2_17_s390x.manylinux2014_s390x.whl", hash = "sha256:16eef427c51cb1203a7c0ab59d1b8abccaba9a4f58c4bfca6ed278fc896dc193"},
    {file = "frozenlist-1.2.0-cp310-cp310-manylinux_2_5_i686.manylinux1_i686.manylinux_2_12_i686.manylinux2010_i686.whl", hash = "sha256:01d79515ed5aa3d699b05f6bdcf1fe9087d61d6b53882aa599a10853f0479c6c"},
    {file = "frozenlist-1.2.0-cp310-cp310-manylinux_2_5_x86_64.manylinux1_x86_64.manylinux_2_12_x86_64.manylinux2010_x86_64.whl", hash = "sha256:28e164722ea0df0cf6d48c4d5bdf3d19e87aaa6dfb39b0ba91153f224b912020"},
    {file = "frozenlist-1.2.0-cp310-cp310-musllinux_1_1_aarch64.whl", hash = "sha256:e63ad0beef6ece06475d29f47d1f2f29727805376e09850ebf64f90777962792"},
    {file = "frozenlist-1.2.0-cp310-cp310-musllinux_1_1_i686.whl", hash = "sha256:41de4db9b9501679cf7cddc16d07ac0f10ef7eb58c525a1c8cbff43022bddca4"},
    {file = "frozenlist-1.2.0-cp310-cp310-musllinux_1_1_ppc64le.whl", hash = "sha256:c6a9d84ee6427b65a81fc24e6ef589cb794009f5ca4150151251c062773e7ed2"},
    {file = "frozenlist-1.2.0-cp310-cp310-musllinux_1_1_s390x.whl", hash = "sha256:f5f3b2942c3b8b9bfe76b408bbaba3d3bb305ee3693e8b1d631fe0a0d4f93673"},
    {file = "frozenlist-1.2.0-cp310-cp310-musllinux_1_1_x86_64.whl", hash = "sha256:c98d3c04701773ad60d9545cd96df94d955329efc7743fdb96422c4b669c633b"},
    {file = "frozenlist-1.2.0-cp310-cp310-win32.whl", hash = "sha256:72cfbeab7a920ea9e74b19aa0afe3b4ad9c89471e3badc985d08756efa9b813b"},
    {file = "frozenlist-1.2.0-cp310-cp310-win_amd64.whl", hash = "sha256:11ff401951b5ac8c0701a804f503d72c048173208490c54ebb8d7bb7c07a6d00"},
    {file = "frozenlist-1.2.0-cp36-cp36m-macosx_10_9_x86_64.whl", hash = "sha256:b46f997d5ed6d222a863b02cdc9c299101ee27974d9bbb2fd1b3c8441311c408"},
    {file = "frozenlist-1.2.0-cp36-cp36m-manylinux_2_17_aarch64.manylinux2014_aarch64.whl", hash = "sha256:351686ca020d1bcd238596b1fa5c8efcbc21bffda9d0efe237aaa60348421e2a"},
    {file = "frozenlist-1.2.0-cp36-cp36m-manylinux_2_17_ppc64le.manylinux2014_ppc64le.whl", hash = "sha256:bfbaa08cf1452acad9cb1c1d7b89394a41e712f88df522cea1a0f296b57782a0"},
    {file = "frozenlist-1.2.0-cp36-cp36m-manylinux_2_17_s390x.manylinux2014_s390x.whl", hash = "sha256:b2ae2f5e9fa10805fb1c9adbfefaaecedd9e31849434be462c3960a0139ed729"},
    {file = "frozenlist-1.2.0-cp36-cp36m-manylinux_2_5_i686.manylinux1_i686.manylinux_2_12_i686.manylinux2010_i686.whl", hash = "sha256:6790b8d96bbb74b7a6f4594b6f131bd23056c25f2aa5d816bd177d95245a30e3"},
    {file = "frozenlist-1.2.0-cp36-cp36m-manylinux_2_5_x86_64.manylinux1_x86_64.manylinux_2_12_x86_64.manylinux2010_x86_64.whl", hash = "sha256:41f62468af1bd4e4b42b5508a3fe8cc46a693f0cdd0ca2f443f51f207893d837"},
    {file = "frozenlist-1.2.0-cp36-cp36m-musllinux_1_1_aarch64.whl", hash = "sha256:ec6cf345771cdb00791d271af9a0a6fbfc2b6dd44cb753f1eeaa256e21622adb"},
    {file = "frozenlist-1.2.0-cp36-cp36m-musllinux_1_1_i686.whl", hash = "sha256:14a5cef795ae3e28fb504b73e797c1800e9249f950e1c964bb6bdc8d77871161"},
    {file = "frozenlist-1.2.0-cp36-cp36m-musllinux_1_1_ppc64le.whl", hash = "sha256:8b54cdd2fda15467b9b0bfa78cee2ddf6dbb4585ef23a16e14926f4b076dfae4"},
    {file = "frozenlist-1.2.0-cp36-cp36m-musllinux_1_1_s390x.whl", hash = "sha256:f025f1d6825725b09c0038775acab9ae94264453a696cc797ce20c0769a7b367"},
    {file = "frozenlist-1.2.0-cp36-cp36m-musllinux_1_1_x86_64.whl", hash = "sha256:84e97f59211b5b9083a2e7a45abf91cfb441369e8bb6d1f5287382c1c526def3"},
    {file = "frozenlist-1.2.0-cp36-cp36m-win32.whl", hash = "sha256:c5328ed53fdb0a73c8a50105306a3bc013e5ca36cca714ec4f7bd31d38d8a97f"},
    {file = "frozenlist-1.2.0-cp36-cp36m-win_amd64.whl", hash = "sha256:9ade70aea559ca98f4b1b1e5650c45678052e76a8ab2f76d90f2ac64180215a2"},
    {file = "frozenlist-1.2.0-cp37-cp37m-macosx_10_9_x86_64.whl", hash = "sha256:a0d3ffa8772464441b52489b985d46001e2853a3b082c655ec5fad9fb6a3d618"},
    {file = "frozenlist-1.2.0-cp37-cp37m-manylinux_2_17_aarch64.manylinux2014_aarch64.whl", hash = "sha256:3457f8cf86deb6ce1ba67e120f1b0128fcba1332a180722756597253c465fc1d"},
    {file = "frozenlist-1.2.0-cp37-cp37m-manylinux_2_17_ppc64le.manylinux2014_ppc64le.whl", hash = "sha256:5a72eecf37eface331636951249d878750db84034927c997d47f7f78a573b72b"},
    {file = "frozenlist-1.2.0-cp37-cp37m-manylinux_2_17_s390x.manylinux2014_s390x.whl", hash = "sha256:acc4614e8d1feb9f46dd829a8e771b8f5c4b1051365d02efb27a3229048ade8a"},
    {file = "frozenlist-1.2.0-cp37-cp37m-manylinux_2_5_i686.manylinux1_i686.manylinux_2_12_i686.manylinux2010_i686.whl", hash = "sha256:87521e32e18a2223311afc2492ef2d99946337da0779ddcda77b82ee7319df59"},
    {file = "frozenlist-1.2.0-cp37-cp37m-manylinux_2_5_x86_64.manylinux1_x86_64.manylinux_2_12_x86_64.manylinux2010_x86_64.whl", hash = "sha256:8b4c7665a17c3a5430edb663e4ad4e1ad457614d1b2f2b7f87052e2ef4fa45ca"},
    {file = "frozenlist-1.2.0-cp37-cp37m-musllinux_1_1_aarch64.whl", hash = "sha256:ed58803563a8c87cf4c0771366cf0ad1aa265b6b0ae54cbbb53013480c7ad74d"},
    {file = "frozenlist-1.2.0-cp37-cp37m-musllinux_1_1_i686.whl", hash = "sha256:aa44c4740b4e23fcfa259e9dd52315d2b1770064cde9507457e4c4a65a04c397"},
    {file = "frozenlist-1.2.0-cp37-cp37m-musllinux_1_1_ppc64le.whl", hash = "sha256:2de5b931701257d50771a032bba4e448ff958076380b049fd36ed8738fdb375b"},
    {file = "frozenlist-1.2.0-cp37-cp37m-musllinux_1_1_s390x.whl", hash = "sha256:6e105013fa84623c057a4381dc8ea0361f4d682c11f3816cc80f49a1f3bc17c6"},
    {file = "frozenlist-1.2.0-cp37-cp37m-musllinux_1_1_x86_64.whl", hash = "sha256:705c184b77565955a99dc360f359e8249580c6b7eaa4dc0227caa861ef46b27a"},
    {file = "frozenlist-1.2.0-cp37-cp37m-win32.whl", hash = "sha256:a37594ad6356e50073fe4f60aa4187b97d15329f2138124d252a5a19c8553ea4"},
    {file = "frozenlist-1.2.0-cp37-cp37m-win_amd64.whl", hash = "sha256:25b358aaa7dba5891b05968dd539f5856d69f522b6de0bf34e61f133e077c1a4"},
    {file = "frozenlist-1.2.0-cp38-cp38-macosx_10_9_universal2.whl", hash = "sha256:af2a51c8a381d76eabb76f228f565ed4c3701441ecec101dd18be70ebd483cfd"},
    {file = "frozenlist-1.2.0-cp38-cp38-macosx_10_9_x86_64.whl", hash = "sha256:82d22f6e6f2916e837c91c860140ef9947e31194c82aaeda843d6551cec92f19"},
    {file = "frozenlist-1.2.0-cp38-cp38-macosx_11_0_arm64.whl", hash = "sha256:1cfe6fef507f8bac40f009c85c7eddfed88c1c0d38c75e72fe10476cef94e10f"},
    {file = "frozenlist-1.2.0-cp38-cp38-manylinux_2_17_aarch64.manylinux2014_aarch64.whl", hash = "sha256:26f602e380a5132880fa245c92030abb0fc6ff34e0c5500600366cedc6adb06a"},
    {file = "frozenlist-1.2.0-cp38-cp38-manylinux_2_17_ppc64le.manylinux2014_ppc64le.whl", hash = "sha256:4ad065b2ebd09f32511ff2be35c5dfafee6192978b5a1e9d279a5c6e121e3b03"},
    {file = "frozenlist-1.2.0-cp38-cp38-manylinux_2_17_s390x.manylinux2014_s390x.whl", hash = "sha256:bc93f5f62df3bdc1f677066327fc81f92b83644852a31c6aa9b32c2dde86ea7d"},
    {file = "frozenlist-1.2.0-cp38-cp38-manylinux_2_5_i686.manylinux1_i686.manylinux_2_12_i686.manylinux2010_i686.whl", hash = "sha256:89fdfc84c6bf0bff2ff3170bb34ecba8a6911b260d318d377171429c4be18c73"},
    {file = "frozenlist-1.2.0-cp38-cp38-manylinux_2_5_x86_64.manylinux1_x86_64.manylinux_2_12_x86_64.manylinux2010_x86_64.whl", hash = "sha256:47b2848e464883d0bbdcd9493c67443e5e695a84694efff0476f9059b4cb6257"},
    {file = "frozenlist-1.2.0-cp38-cp38-musllinux_1_1_aarch64.whl", hash = "sha256:4f52d0732e56906f8ddea4bd856192984650282424049c956857fed43697ea43"},
    {file = "frozenlist-1.2.0-cp38-cp38-musllinux_1_1_i686.whl", hash = "sha256:16ef7dd5b7d17495404a2e7a49bac1bc13d6d20c16d11f4133c757dd94c4144c"},
    {file = "frozenlist-1.2.0-cp38-cp38-musllinux_1_1_ppc64le.whl", hash = "sha256:1cf63243bc5f5c19762943b0aa9e0d3fb3723d0c514d820a18a9b9a5ef864315"},
    {file = "frozenlist-1.2.0-cp38-cp38-musllinux_1_1_s390x.whl", hash = "sha256:54a1e09ab7a69f843cd28fefd2bcaf23edb9e3a8d7680032c8968b8ac934587d"},
    {file = "frozenlist-1.2.0-cp38-cp38-musllinux_1_1_x86_64.whl", hash = "sha256:954b154a4533ef28bd3e83ffdf4eadf39deeda9e38fb8feaf066d6069885e034"},
    {file = "frozenlist-1.2.0-cp38-cp38-win32.whl", hash = "sha256:cb3957c39668d10e2b486acc85f94153520a23263b6401e8f59422ef65b9520d"},
    {file = "frozenlist-1.2.0-cp38-cp38-win_amd64.whl", hash = "sha256:0a7c7cce70e41bc13d7d50f0e5dd175f14a4f1837a8549b0936ed0cbe6170bf9"},
    {file = "frozenlist-1.2.0-cp39-cp39-macosx_10_9_universal2.whl", hash = "sha256:4c457220468d734e3077580a3642b7f682f5fd9507f17ddf1029452450912cdc"},
    {file = "frozenlist-1.2.0-cp39-cp39-macosx_10_9_x86_64.whl", hash = "sha256:e74f8b4d8677ebb4015ac01fcaf05f34e8a1f22775db1f304f497f2f88fdc697"},
    {file = "frozenlist-1.2.0-cp39-cp39-macosx_11_0_arm64.whl", hash = "sha256:fbd4844ff111449f3bbe20ba24fbb906b5b1c2384d0f3287c9f7da2354ce6d23"},
    {file = "frozenlist-1.2.0-cp39-cp39-manylinux_2_17_aarch64.manylinux2014_aarch64.whl", hash = "sha256:f0081a623c886197ff8de9e635528fd7e6a387dccef432149e25c13946cb0cd0"},
    {file = "frozenlist-1.2.0-cp39-cp39-manylinux_2_17_ppc64le.manylinux2014_ppc64le.whl", hash = "sha256:9b6e21e5770df2dea06cb7b6323fbc008b13c4a4e3b52cb54685276479ee7676"},
    {file = "frozenlist-1.2.0-cp39-cp39-manylinux_2_17_s390x.manylinux2014_s390x.whl", hash = "sha256:406aeb340613b4b559db78d86864485f68919b7141dec82aba24d1477fd2976f"},
    {file = "frozenlist-1.2.0-cp39-cp39-manylinux_2_5_i686.manylinux1_i686.manylinux_2_12_i686.manylinux2010_i686.whl", hash = "sha256:878ebe074839d649a1cdb03a61077d05760624f36d196884a5cafb12290e187b"},
    {file = "frozenlist-1.2.0-cp39-cp39-manylinux_2_5_x86_64.manylinux1_x86_64.manylinux_2_12_x86_64.manylinux2010_x86_64.whl", hash = "sha256:1fef737fd1388f9b93bba8808c5f63058113c10f4e3c0763ced68431773f72f9"},
    {file = "frozenlist-1.2.0-cp39-cp39-musllinux_1_1_aarch64.whl", hash = "sha256:4a495c3d513573b0b3f935bfa887a85d9ae09f0627cf47cad17d0cc9b9ba5c38"},
    {file = "frozenlist-1.2.0-cp39-cp39-musllinux_1_1_i686.whl", hash = "sha256:e7d0dd3e727c70c2680f5f09a0775525229809f1a35d8552b92ff10b2b14f2c2"},
    {file = "frozenlist-1.2.0-cp39-cp39-musllinux_1_1_ppc64le.whl", hash = "sha256:66a518731a21a55b7d3e087b430f1956a36793acc15912e2878431c7aec54210"},
    {file = "frozenlist-1.2.0-cp39-cp39-musllinux_1_1_s390x.whl", hash = "sha256:94728f97ddf603d23c8c3dd5cae2644fa12d33116e69f49b1644a71bb77b89ae"},
    {file = "frozenlist-1.2.0-cp39-cp39-musllinux_1_1_x86_64.whl", hash = "sha256:c1e8e9033d34c2c9e186e58279879d78c94dd365068a3607af33f2bc99357a53"},
    {file = "frozenlist-1.2.0-cp39-cp39-win32.whl", hash = "sha256:83334e84a290a158c0c4cc4d22e8c7cfe0bba5b76d37f1c2509dabd22acafe15"},
    {file = "frozenlist-1.2.0-cp39-cp39-win_amd64.whl", hash = "sha256:735f386ec522e384f511614c01d2ef9cf799f051353876b4c6fb93ef67a6d1ee"},
    {file = "frozenlist-1.2.0.tar.gz", hash = "sha256:68201be60ac56aff972dc18085800b6ee07973c49103a8aba669dee3d71079de"},
]
fsspec = [
    {file = "fsspec-2021.11.0-py3-none-any.whl", hash = "sha256:8843f31c7a7bb1afc4add371948f10701814594d407ee1b0bb4facec8b517efa"},
    {file = "fsspec-2021.11.0.tar.gz", hash = "sha256:cbb7bafd59aa33684a92e843877f4adc0109fb0722b1a26e7d08f5a6e2500904"},
]
future = [
    {file = "future-0.18.2.tar.gz", hash = "sha256:b1bead90b70cf6ec3f0710ae53a525360fa360d306a86583adc6bf83a4db537d"},
]
gdown = [
    {file = "gdown-3.15.0.tar.gz", hash = "sha256:eb0cfb3f74e3fc85c7895da5dc5a4db5a987829b3fd7506316667f401507681f"},
]
gitdb = [
    {file = "gitdb-4.0.9-py3-none-any.whl", hash = "sha256:8033ad4e853066ba6ca92050b9df2f89301b8fc8bf7e9324d412a63f8bf1a8fd"},
    {file = "gitdb-4.0.9.tar.gz", hash = "sha256:bac2fd45c0a1c9cf619e63a90d62bdc63892ef92387424b855792a6cabe789aa"},
]
gitpython = [
    {file = "GitPython-3.1.24-py3-none-any.whl", hash = "sha256:dc0a7f2f697657acc8d7f89033e8b1ea94dd90356b2983bca89dc8d2ab3cc647"},
    {file = "GitPython-3.1.24.tar.gz", hash = "sha256:df83fdf5e684fef7c6ee2c02fc68a5ceb7e7e759d08b694088d0cacb4eba59e5"},
]
google-api-core = [
    {file = "google-api-core-2.2.2.tar.gz", hash = "sha256:97349cc18c2bb2415f64f1353a80273a289a61294ce3eb2f7ce682d251bdd997"},
    {file = "google_api_core-2.2.2-py2.py3-none-any.whl", hash = "sha256:e7853735d4f51f4212d6bf9750620d76fc0106c0f271be0c3f43b73501c7ddf9"},
]
google-api-python-client = [
    {file = "google-api-python-client-2.31.0.tar.gz", hash = "sha256:3f64a5eee6fa03ab51806dccf48e342fda83fea60c290518c6a2dfdbf2de9efd"},
    {file = "google_api_python_client-2.31.0-py2.py3-none-any.whl", hash = "sha256:d9f1539db48abfea3d7d65e4cfba258a5a95c901e99fb49c7cfe4de99921a757"},
]
google-auth = [
    {file = "google-auth-2.3.3.tar.gz", hash = "sha256:d83570a664c10b97a1dc6f8df87e5fdfff012f48f62be131e449c20dfc32630e"},
    {file = "google_auth-2.3.3-py2.py3-none-any.whl", hash = "sha256:a348a50b027679cb7dae98043ac8dbcc1d7951f06d8387496071a1e05a2465c0"},
]
google-auth-httplib2 = [
    {file = "google-auth-httplib2-0.1.0.tar.gz", hash = "sha256:a07c39fd632becacd3f07718dfd6021bf396978f03ad3ce4321d060015cc30ac"},
    {file = "google_auth_httplib2-0.1.0-py2.py3-none-any.whl", hash = "sha256:31e49c36c6b5643b57e82617cb3e021e3e1d2df9da63af67252c02fa9c1f4a10"},
]
google-auth-oauthlib = [
    {file = "google-auth-oauthlib-0.4.6.tar.gz", hash = "sha256:a90a072f6993f2c327067bf65270046384cda5a8ecb20b94ea9a687f1f233a7a"},
    {file = "google_auth_oauthlib-0.4.6-py2.py3-none-any.whl", hash = "sha256:3f2a6e802eebbb6fb736a370fbf3b055edcb6b52878bf2f26330b5e041316c73"},
]
googleapis-common-protos = [
    {file = "googleapis-common-protos-1.53.0.tar.gz", hash = "sha256:a88ee8903aa0a81f6c3cec2d5cf62d3c8aa67c06439b0496b49048fb1854ebf4"},
    {file = "googleapis_common_protos-1.53.0-py2.py3-none-any.whl", hash = "sha256:f6d561ab8fb16b30020b940e2dd01cd80082f4762fa9f3ee670f4419b4b8dbd0"},
]
gpustat = [
    {file = "gpustat-1.0.0b1.tar.gz", hash = "sha256:a25c460c5751180265814f457249ba5100baf7a055b23ad762a4e3ab3f6496dd"},
]
grpcio = [
    {file = "grpcio-1.41.1-cp310-cp310-linux_armv7l.whl", hash = "sha256:ead9885b53777bed4b0694ff0baea9d2c519ff774b17b177bde43d73e2b4aa38"},
    {file = "grpcio-1.41.1-cp310-cp310-macosx_10_10_universal2.whl", hash = "sha256:3b4b7c1ab18283eb64af5648d20eabef9237a2aec09e30a805f18adc9497258d"},
    {file = "grpcio-1.41.1-cp310-cp310-manylinux_2_17_aarch64.whl", hash = "sha256:f68aa98f5970eccb6c94456f3447a99916c42fbddae1971256bc4e7c40a6593b"},
    {file = "grpcio-1.41.1-cp310-cp310-manylinux_2_17_i686.manylinux2014_i686.whl", hash = "sha256:71d9ed5a732a54b9c87764609f2fd2bc4ae72fa85e271038eb132ea723222209"},
    {file = "grpcio-1.41.1-cp310-cp310-manylinux_2_17_x86_64.manylinux2014_x86_64.whl", hash = "sha256:0aa1af3e1480b6dd3092ee67c4b67b1ea88d638fcdc4d1a611ae11e311800b34"},
    {file = "grpcio-1.41.1-cp310-cp310-win32.whl", hash = "sha256:766f1b943abc3e27842b72fba6e28fb9f57c9b84029fd7e91146e4c37034d937"},
    {file = "grpcio-1.41.1-cp310-cp310-win_amd64.whl", hash = "sha256:3713e3918da6ae10812a64e75620a172f01af2ff0a1c99d6481c910e1d4a9053"},
    {file = "grpcio-1.41.1-cp36-cp36m-linux_armv7l.whl", hash = "sha256:3f0b70cf8632028714a8341b841b011a47900b1c163bf5fababb4ab3888c9b6c"},
    {file = "grpcio-1.41.1-cp36-cp36m-macosx_10_10_x86_64.whl", hash = "sha256:8824b36e6b0e45fefe0b4eac5ad460830e0cbc856a0c794f711289b4b8933d53"},
    {file = "grpcio-1.41.1-cp36-cp36m-manylinux2010_i686.whl", hash = "sha256:788154b32bf712e9711d001df024af5f7b2522117876c129bb27b9ad6e5461fb"},
    {file = "grpcio-1.41.1-cp36-cp36m-manylinux2010_x86_64.whl", hash = "sha256:c32c470e077b34a52e87e7de26644ad0f9e9ff89a785ff7e6466870869659e05"},
    {file = "grpcio-1.41.1-cp36-cp36m-manylinux_2_17_aarch64.whl", hash = "sha256:a3bb4302389b23f2006ecaaea5eb4a39cc80ea98d1964159e59c1c20ef39a483"},
    {file = "grpcio-1.41.1-cp36-cp36m-manylinux_2_17_i686.manylinux2014_i686.whl", hash = "sha256:e156ea12adb7a7ca8d8280c9df850c15510b790c785fc26c9a3fb928cd221fd4"},
    {file = "grpcio-1.41.1-cp36-cp36m-manylinux_2_17_x86_64.manylinux2014_x86_64.whl", hash = "sha256:2eb8180a6d9e47fc865a4e92a2678f3202145021ef2c1bccf165fa5744f6ec95"},
    {file = "grpcio-1.41.1-cp36-cp36m-win32.whl", hash = "sha256:888d8519709652dd39415de5f79abd50257201b345dd4f40151feffc3dad3232"},
    {file = "grpcio-1.41.1-cp36-cp36m-win_amd64.whl", hash = "sha256:734690b3f35468f8ed4003ec7622d2d47567f1881f5fcdca34f1e52551c2ef55"},
    {file = "grpcio-1.41.1-cp37-cp37m-linux_armv7l.whl", hash = "sha256:133fb9a3cf4519543e4e41eb18b5dac0da26941aeabca8122dbcf3decbad2d21"},
    {file = "grpcio-1.41.1-cp37-cp37m-macosx_10_10_x86_64.whl", hash = "sha256:a5ac91db3c588296366554b2d91116fc3a9f05bae516cafae07220e1f05bfef7"},
    {file = "grpcio-1.41.1-cp37-cp37m-manylinux2010_i686.whl", hash = "sha256:b8dd1b6456c6fb3681affe0f81dff4b3bc46f825fc05e086d64216545da9ad92"},
    {file = "grpcio-1.41.1-cp37-cp37m-manylinux2010_x86_64.whl", hash = "sha256:9e403d07d77ed4495ad3c18994191525b11274693e72e464241c9139e2f9cd7c"},
    {file = "grpcio-1.41.1-cp37-cp37m-manylinux_2_17_aarch64.whl", hash = "sha256:9d1be99f216b18f8a9dbdfbdbcc9a6caee504d0d27295fdbb5c8da35f5254a69"},
    {file = "grpcio-1.41.1-cp37-cp37m-manylinux_2_17_i686.manylinux2014_i686.whl", hash = "sha256:ebbe9582ef06559a2358827a588ab4b92a2639517de8fe428288772820ab03b5"},
    {file = "grpcio-1.41.1-cp37-cp37m-manylinux_2_17_x86_64.manylinux2014_x86_64.whl", hash = "sha256:fd570720871dc84d2adc8430ce287319c9238d1e2f70c140f9bc54c690fabd1b"},
    {file = "grpcio-1.41.1-cp37-cp37m-win32.whl", hash = "sha256:0c075616d5e86fb65fd4784d5a87d6e5a1882d277dce5c33d9b67cfc71d79899"},
    {file = "grpcio-1.41.1-cp37-cp37m-win_amd64.whl", hash = "sha256:9170b5d2082fc00c057c6ccd6b893033c1ade05717fcec1d63557c3bc7afdb1b"},
    {file = "grpcio-1.41.1-cp38-cp38-linux_armv7l.whl", hash = "sha256:61aa02f4505c5bbbaeba80fef1bd6871d1aef05a8778a707ab91303ee0865ad0"},
    {file = "grpcio-1.41.1-cp38-cp38-macosx_10_10_x86_64.whl", hash = "sha256:d1461672b2eaef9affb60a71014ebd2f789deea7c9acb1d4bd163de92dd8e044"},
    {file = "grpcio-1.41.1-cp38-cp38-manylinux2010_i686.whl", hash = "sha256:c35b847bc6bd3c3a118a13277d91a772e7dd163ce7dd2791239f9941b6eaafe3"},
    {file = "grpcio-1.41.1-cp38-cp38-manylinux2010_x86_64.whl", hash = "sha256:8487fb0649ebebc9c5dca1a6dc4eb7fddf701183426b3eefeb3584639d223d43"},
    {file = "grpcio-1.41.1-cp38-cp38-manylinux_2_17_aarch64.whl", hash = "sha256:6ca497ccecaa8727f14c4ccc9ffb70a19c6413fe1d4650500c90a7febd662860"},
    {file = "grpcio-1.41.1-cp38-cp38-manylinux_2_17_i686.manylinux2014_i686.whl", hash = "sha256:b1232c5efc8a9e4b7a13db235c51135412beb9e62e618a2a89dd0463edb3d929"},
    {file = "grpcio-1.41.1-cp38-cp38-manylinux_2_17_x86_64.manylinux2014_x86_64.whl", hash = "sha256:31a47af7356fb5ed3120636dd75c5efb571ecf15737484119e31286687f0e52a"},
    {file = "grpcio-1.41.1-cp38-cp38-win32.whl", hash = "sha256:7a22a7378ea59ad1e6f2e79f9da6862eb9e1f6586253aee784d419a49e3f4bd9"},
    {file = "grpcio-1.41.1-cp38-cp38-win_amd64.whl", hash = "sha256:32b7ca83f1a6929217098aaaac89fc49879ae714c95501d40df41a0e7506164c"},
    {file = "grpcio-1.41.1-cp39-cp39-linux_armv7l.whl", hash = "sha256:3213dfe3abfc3fda7f30e86aa5967dce0c2eb4cc90a0504f95434091bf6b219a"},
    {file = "grpcio-1.41.1-cp39-cp39-macosx_10_10_x86_64.whl", hash = "sha256:fd11995e3402af0f838844194707da8b3235f1719bcac961493f0138f1325893"},
    {file = "grpcio-1.41.1-cp39-cp39-manylinux2010_i686.whl", hash = "sha256:23a3f03e1d9ac429ff78d23d2ab07756d3728ee1a68b5f244d8435006608b6aa"},
    {file = "grpcio-1.41.1-cp39-cp39-manylinux2010_x86_64.whl", hash = "sha256:fc2eadfb5ec956c556c138fab0dfc1d2395c57ae0bfea047edae1976a26b250c"},
    {file = "grpcio-1.41.1-cp39-cp39-manylinux_2_17_aarch64.whl", hash = "sha256:2a34c8979de10b04a44d2cad07d41d83643e65e49f84a05b1adf150aeb41c95f"},
    {file = "grpcio-1.41.1-cp39-cp39-manylinux_2_17_i686.manylinux2014_i686.whl", hash = "sha256:72d0bdc3605dc8f4187b302e1180643963896e3f2917a52becb51afb54448e3e"},
    {file = "grpcio-1.41.1-cp39-cp39-manylinux_2_17_x86_64.manylinux2014_x86_64.whl", hash = "sha256:740f5b21a7108a8c08bf522434752dc1d306274d47ca8b4d51af5588a16b6113"},
    {file = "grpcio-1.41.1-cp39-cp39-win32.whl", hash = "sha256:2f2ee78a6ae88d668ceda56fa4a18d8a38b34c2f2e1332083dd1da1a92870703"},
    {file = "grpcio-1.41.1-cp39-cp39-win_amd64.whl", hash = "sha256:c3a446b6a1f8077cc03d0d496fc1cecdd3d0b66860c0c5b65cc92d0549117840"},
    {file = "grpcio-1.41.1.tar.gz", hash = "sha256:9b751271b029432a526a4970dc9b70d93eb6f0963b6a841b574f780b72651969"},
]
hiredis = [
    {file = "hiredis-2.0.0-cp36-cp36m-macosx_10_9_x86_64.whl", hash = "sha256:b4c8b0bc5841e578d5fb32a16e0c305359b987b850a06964bd5a62739d688048"},
    {file = "hiredis-2.0.0-cp36-cp36m-manylinux1_i686.whl", hash = "sha256:0adea425b764a08270820531ec2218d0508f8ae15a448568109ffcae050fee26"},
    {file = "hiredis-2.0.0-cp36-cp36m-manylinux1_x86_64.whl", hash = "sha256:3d55e36715ff06cdc0ab62f9591607c4324297b6b6ce5b58cb9928b3defe30ea"},
    {file = "hiredis-2.0.0-cp36-cp36m-manylinux2010_i686.whl", hash = "sha256:5d2a48c80cf5a338d58aae3c16872f4d452345e18350143b3bf7216d33ba7b99"},
    {file = "hiredis-2.0.0-cp36-cp36m-manylinux2010_x86_64.whl", hash = "sha256:240ce6dc19835971f38caf94b5738092cb1e641f8150a9ef9251b7825506cb05"},
    {file = "hiredis-2.0.0-cp36-cp36m-manylinux2014_aarch64.whl", hash = "sha256:5dc7a94bb11096bc4bffd41a3c4f2b958257085c01522aa81140c68b8bf1630a"},
    {file = "hiredis-2.0.0-cp36-cp36m-win32.whl", hash = "sha256:139705ce59d94eef2ceae9fd2ad58710b02aee91e7fa0ccb485665ca0ecbec63"},
    {file = "hiredis-2.0.0-cp36-cp36m-win_amd64.whl", hash = "sha256:c39c46d9e44447181cd502a35aad2bb178dbf1b1f86cf4db639d7b9614f837c6"},
    {file = "hiredis-2.0.0-cp37-cp37m-macosx_10_9_x86_64.whl", hash = "sha256:adf4dd19d8875ac147bf926c727215a0faf21490b22c053db464e0bf0deb0485"},
    {file = "hiredis-2.0.0-cp37-cp37m-manylinux1_i686.whl", hash = "sha256:0f41827028901814c709e744060843c77e78a3aca1e0d6875d2562372fcb405a"},
    {file = "hiredis-2.0.0-cp37-cp37m-manylinux1_x86_64.whl", hash = "sha256:508999bec4422e646b05c95c598b64bdbef1edf0d2b715450a078ba21b385bcc"},
    {file = "hiredis-2.0.0-cp37-cp37m-manylinux2010_i686.whl", hash = "sha256:0d5109337e1db373a892fdcf78eb145ffb6bbd66bb51989ec36117b9f7f9b579"},
    {file = "hiredis-2.0.0-cp37-cp37m-manylinux2010_x86_64.whl", hash = "sha256:04026461eae67fdefa1949b7332e488224eac9e8f2b5c58c98b54d29af22093e"},
    {file = "hiredis-2.0.0-cp37-cp37m-manylinux2014_aarch64.whl", hash = "sha256:a00514362df15af041cc06e97aebabf2895e0a7c42c83c21894be12b84402d79"},
    {file = "hiredis-2.0.0-cp37-cp37m-win32.whl", hash = "sha256:09004096e953d7ebd508cded79f6b21e05dff5d7361771f59269425108e703bc"},
    {file = "hiredis-2.0.0-cp37-cp37m-win_amd64.whl", hash = "sha256:f8196f739092a78e4f6b1b2172679ed3343c39c61a3e9d722ce6fcf1dac2824a"},
    {file = "hiredis-2.0.0-cp38-cp38-macosx_10_9_x86_64.whl", hash = "sha256:294a6697dfa41a8cba4c365dd3715abc54d29a86a40ec6405d677ca853307cfb"},
    {file = "hiredis-2.0.0-cp38-cp38-manylinux1_i686.whl", hash = "sha256:3dddf681284fe16d047d3ad37415b2e9ccdc6c8986c8062dbe51ab9a358b50a5"},
    {file = "hiredis-2.0.0-cp38-cp38-manylinux1_x86_64.whl", hash = "sha256:dcef843f8de4e2ff5e35e96ec2a4abbdf403bd0f732ead127bd27e51f38ac298"},
    {file = "hiredis-2.0.0-cp38-cp38-manylinux2010_i686.whl", hash = "sha256:87c7c10d186f1743a8fd6a971ab6525d60abd5d5d200f31e073cd5e94d7e7a9d"},
    {file = "hiredis-2.0.0-cp38-cp38-manylinux2010_x86_64.whl", hash = "sha256:7f0055f1809b911ab347a25d786deff5e10e9cf083c3c3fd2dd04e8612e8d9db"},
    {file = "hiredis-2.0.0-cp38-cp38-manylinux2014_aarch64.whl", hash = "sha256:11d119507bb54e81f375e638225a2c057dda748f2b1deef05c2b1a5d42686048"},
    {file = "hiredis-2.0.0-cp38-cp38-win32.whl", hash = "sha256:7492af15f71f75ee93d2a618ca53fea8be85e7b625e323315169977fae752426"},
    {file = "hiredis-2.0.0-cp38-cp38-win_amd64.whl", hash = "sha256:65d653df249a2f95673976e4e9dd7ce10de61cfc6e64fa7eeaa6891a9559c581"},
    {file = "hiredis-2.0.0-cp39-cp39-macosx_10_9_x86_64.whl", hash = "sha256:ae8427a5e9062ba66fc2c62fb19a72276cf12c780e8db2b0956ea909c48acff5"},
    {file = "hiredis-2.0.0-cp39-cp39-manylinux1_i686.whl", hash = "sha256:3f5f7e3a4ab824e3de1e1700f05ad76ee465f5f11f5db61c4b297ec29e692b2e"},
    {file = "hiredis-2.0.0-cp39-cp39-manylinux1_x86_64.whl", hash = "sha256:e3447d9e074abf0e3cd85aef8131e01ab93f9f0e86654db7ac8a3f73c63706ce"},
    {file = "hiredis-2.0.0-cp39-cp39-manylinux2010_i686.whl", hash = "sha256:8b42c0dc927b8d7c0eb59f97e6e34408e53bc489f9f90e66e568f329bff3e443"},
    {file = "hiredis-2.0.0-cp39-cp39-manylinux2010_x86_64.whl", hash = "sha256:b84f29971f0ad4adaee391c6364e6f780d5aae7e9226d41964b26b49376071d0"},
    {file = "hiredis-2.0.0-cp39-cp39-manylinux2014_aarch64.whl", hash = "sha256:0b39ec237459922c6544d071cdcf92cbb5bc6685a30e7c6d985d8a3e3a75326e"},
    {file = "hiredis-2.0.0-cp39-cp39-win32.whl", hash = "sha256:a7928283143a401e72a4fad43ecc85b35c27ae699cf5d54d39e1e72d97460e1d"},
    {file = "hiredis-2.0.0-cp39-cp39-win_amd64.whl", hash = "sha256:a4ee8000454ad4486fb9f28b0cab7fa1cd796fc36d639882d0b34109b5b3aec9"},
    {file = "hiredis-2.0.0-pp36-pypy36_pp73-macosx_10_9_x86_64.whl", hash = "sha256:1f03d4dadd595f7a69a75709bc81902673fa31964c75f93af74feac2f134cc54"},
    {file = "hiredis-2.0.0-pp36-pypy36_pp73-manylinux1_x86_64.whl", hash = "sha256:04927a4c651a0e9ec11c68e4427d917e44ff101f761cd3b5bc76f86aaa431d27"},
    {file = "hiredis-2.0.0-pp36-pypy36_pp73-manylinux2010_x86_64.whl", hash = "sha256:a39efc3ade8c1fb27c097fd112baf09d7fd70b8cb10ef1de4da6efbe066d381d"},
    {file = "hiredis-2.0.0-pp36-pypy36_pp73-win32.whl", hash = "sha256:07bbf9bdcb82239f319b1f09e8ef4bdfaec50ed7d7ea51a56438f39193271163"},
    {file = "hiredis-2.0.0-pp37-pypy37_pp73-macosx_10_9_x86_64.whl", hash = "sha256:807b3096205c7cec861c8803a6738e33ed86c9aae76cac0e19454245a6bbbc0a"},
    {file = "hiredis-2.0.0-pp37-pypy37_pp73-manylinux1_x86_64.whl", hash = "sha256:1233e303645f468e399ec906b6b48ab7cd8391aae2d08daadbb5cad6ace4bd87"},
    {file = "hiredis-2.0.0-pp37-pypy37_pp73-manylinux2010_x86_64.whl", hash = "sha256:cb2126603091902767d96bcb74093bd8b14982f41809f85c9b96e519c7e1dc41"},
    {file = "hiredis-2.0.0-pp37-pypy37_pp73-win32.whl", hash = "sha256:f52010e0a44e3d8530437e7da38d11fb822acfb0d5b12e9cd5ba655509937ca0"},
    {file = "hiredis-2.0.0.tar.gz", hash = "sha256:81d6d8e39695f2c37954d1011c0480ef7cf444d4e3ae24bc5e89ee5de360139a"},
]
httplib2 = [
    {file = "httplib2-0.20.2-py3-none-any.whl", hash = "sha256:6b937120e7d786482881b44b8eec230c1ee1c5c1d06bce8cc865f25abbbf713b"},
    {file = "httplib2-0.20.2.tar.gz", hash = "sha256:e404681d2fbcec7506bcb52c503f2b021e95bee0ef7d01e5c221468a2406d8dc"},
]
huggingface-hub = [
    {file = "huggingface_hub-0.1.2-py3-none-any.whl", hash = "sha256:85f020d7b3ecac3dba18f8b40043ab9bbff8cf952fa82f3be19612a3e132f1c5"},
    {file = "huggingface_hub-0.1.2.tar.gz", hash = "sha256:d45c0174b6d638fd1101a34d7ed624197b5168d95d7b8dd219f177571840f249"},
]
hydra-colorlog = [
    {file = "hydra-colorlog-1.1.0.tar.gz", hash = "sha256:f575f90f2400d46b779b773b53a270df5371a9fff377b04f5665afc42e0c3f9d"},
    {file = "hydra_colorlog-1.1.0-py3-none-any.whl", hash = "sha256:177e8ee7046898e70bf4acfbed88c149c590c8bf7f9e57160ac4016b2addc8d1"},
]
hydra-core = [
    {file = "hydra-core-1.1.1.tar.gz", hash = "sha256:d396d4d979ff66e2d654b8ef5435ad3b6bbd093c4330f3ed316c339d5d741269"},
    {file = "hydra_core-1.1.1-py3-none-any.whl", hash = "sha256:928b154d8105db4ee67d768e3cd0f74ca9373121fc99dee54488393b17a31929"},
]
hyperopt = [
    {file = "hyperopt-0.2.5-py2.py3-none-any.whl", hash = "sha256:dc5c7cceaf33c125b727cf92709e70035d94dd507831dae66406ac762a18a253"},
    {file = "hyperopt-0.2.5.tar.gz", hash = "sha256:bc6047d50f956ae64eebcb34b1fd40f186a93e214957f20e87af2f10195295cc"},
]
hypothesis = [
    {file = "hypothesis-6.24.2-py3-none-any.whl", hash = "sha256:f6b7b3b693fe00121a6c9edc04bedf6c48a75ea5ab02251e6023c4357a5369a5"},
    {file = "hypothesis-6.24.2.tar.gz", hash = "sha256:4030f88ae0a8d3339a41dd7589c78d3ba0a3a270f729c12aceddaea7c60b224b"},
]
identify = [
    {file = "identify-2.3.5-py2.py3-none-any.whl", hash = "sha256:ba945bddb4322394afcf3f703fa68eda08a6acc0f99d9573eb2be940aa7b9bba"},
    {file = "identify-2.3.5.tar.gz", hash = "sha256:6f0368ba0f21c199645a331beb7425d5374376e71bc149e9cb55e45cb45f832d"},
]
idna = [
    {file = "idna-3.3-py3-none-any.whl", hash = "sha256:84d9dd047ffa80596e0f246e2eab0b391788b0503584e8945f2368256d2735ff"},
    {file = "idna-3.3.tar.gz", hash = "sha256:9d643ff0a55b762d5cdb124b8eaa99c66322e2157b69160bc32796e824360e6d"},
]
jinja2 = [
    {file = "Jinja2-3.0.3-py3-none-any.whl", hash = "sha256:077ce6014f7b40d03b47d1f1ca4b0fc8328a692bd284016f806ed0eaca390ad8"},
    {file = "Jinja2-3.0.3.tar.gz", hash = "sha256:611bb273cd68f3b993fabdc4064fc858c5b47a973cb5aa7999ec1ba405c87cd7"},
]
jinxed = [
    {file = "jinxed-1.1.0-py2.py3-none-any.whl", hash = "sha256:6a61ccf963c16aa885304f27e6e5693783676897cea0c7f223270c8b8e78baf8"},
    {file = "jinxed-1.1.0.tar.gz", hash = "sha256:d8f1731f134e9e6b04d95095845ae6c10eb15cb223a5f0cabdea87d4a279c305"},
]
joblib = [
    {file = "joblib-1.1.0-py2.py3-none-any.whl", hash = "sha256:f21f109b3c7ff9d95f8387f752d0d9c34a02aa2f7060c2135f465da0e5160ff6"},
    {file = "joblib-1.1.0.tar.gz", hash = "sha256:4158fcecd13733f8be669be0683b96ebdbbd38d23559f54dca7205aea1bf1e35"},
]
jsondiff = [
    {file = "jsondiff-1.3.0.tar.gz", hash = "sha256:5122bf4708a031b02db029366184a87c5d0ddd5a327a5884ee6cf0193e599d71"},
]
jsonschema = [
    {file = "jsonschema-4.2.1-py3-none-any.whl", hash = "sha256:2a0f162822a64d95287990481b45d82f096e99721c86534f48201b64ebca6e8c"},
    {file = "jsonschema-4.2.1.tar.gz", hash = "sha256:390713469ae64b8a58698bb3cbc3859abe6925b565a973f87323ef21b09a27a8"},
]
markdown = [
    {file = "Markdown-3.3.4-py3-none-any.whl", hash = "sha256:96c3ba1261de2f7547b46a00ea8463832c921d3f9d6aba3f255a6f71386db20c"},
    {file = "Markdown-3.3.4.tar.gz", hash = "sha256:31b5b491868dcc87d6c24b7e3d19a0d730d59d3e46f4eea6430a321bed387a49"},
]
markupsafe = [
    {file = "MarkupSafe-2.0.1-cp310-cp310-macosx_10_9_universal2.whl", hash = "sha256:d8446c54dc28c01e5a2dbac5a25f071f6653e6e40f3a8818e8b45d790fe6ef53"},
    {file = "MarkupSafe-2.0.1-cp310-cp310-macosx_10_9_x86_64.whl", hash = "sha256:36bc903cbb393720fad60fc28c10de6acf10dc6cc883f3e24ee4012371399a38"},
    {file = "MarkupSafe-2.0.1-cp310-cp310-manylinux_2_17_aarch64.manylinux2014_aarch64.whl", hash = "sha256:2d7d807855b419fc2ed3e631034685db6079889a1f01d5d9dac950f764da3dad"},
    {file = "MarkupSafe-2.0.1-cp310-cp310-manylinux_2_5_i686.manylinux1_i686.manylinux_2_12_i686.manylinux2010_i686.whl", hash = "sha256:add36cb2dbb8b736611303cd3bfcee00afd96471b09cda130da3581cbdc56a6d"},
    {file = "MarkupSafe-2.0.1-cp310-cp310-manylinux_2_5_x86_64.manylinux1_x86_64.manylinux_2_12_x86_64.manylinux2010_x86_64.whl", hash = "sha256:168cd0a3642de83558a5153c8bd34f175a9a6e7f6dc6384b9655d2697312a646"},
    {file = "MarkupSafe-2.0.1-cp310-cp310-musllinux_1_1_aarch64.whl", hash = "sha256:4dc8f9fb58f7364b63fd9f85013b780ef83c11857ae79f2feda41e270468dd9b"},
    {file = "MarkupSafe-2.0.1-cp310-cp310-musllinux_1_1_i686.whl", hash = "sha256:20dca64a3ef2d6e4d5d615a3fd418ad3bde77a47ec8a23d984a12b5b4c74491a"},
    {file = "MarkupSafe-2.0.1-cp310-cp310-musllinux_1_1_x86_64.whl", hash = "sha256:cdfba22ea2f0029c9261a4bd07e830a8da012291fbe44dc794e488b6c9bb353a"},
    {file = "MarkupSafe-2.0.1-cp310-cp310-win32.whl", hash = "sha256:99df47edb6bda1249d3e80fdabb1dab8c08ef3975f69aed437cb69d0a5de1e28"},
    {file = "MarkupSafe-2.0.1-cp310-cp310-win_amd64.whl", hash = "sha256:e0f138900af21926a02425cf736db95be9f4af72ba1bb21453432a07f6082134"},
    {file = "MarkupSafe-2.0.1-cp36-cp36m-macosx_10_9_x86_64.whl", hash = "sha256:f9081981fe268bd86831e5c75f7de206ef275defcb82bc70740ae6dc507aee51"},
    {file = "MarkupSafe-2.0.1-cp36-cp36m-manylinux1_i686.whl", hash = "sha256:0955295dd5eec6cb6cc2fe1698f4c6d84af2e92de33fbcac4111913cd100a6ff"},
    {file = "MarkupSafe-2.0.1-cp36-cp36m-manylinux1_x86_64.whl", hash = "sha256:0446679737af14f45767963a1a9ef7620189912317d095f2d9ffa183a4d25d2b"},
    {file = "MarkupSafe-2.0.1-cp36-cp36m-manylinux2010_i686.whl", hash = "sha256:f826e31d18b516f653fe296d967d700fddad5901ae07c622bb3705955e1faa94"},
    {file = "MarkupSafe-2.0.1-cp36-cp36m-manylinux2010_x86_64.whl", hash = "sha256:fa130dd50c57d53368c9d59395cb5526eda596d3ffe36666cd81a44d56e48872"},
    {file = "MarkupSafe-2.0.1-cp36-cp36m-manylinux2014_aarch64.whl", hash = "sha256:905fec760bd2fa1388bb5b489ee8ee5f7291d692638ea5f67982d968366bef9f"},
    {file = "MarkupSafe-2.0.1-cp36-cp36m-manylinux_2_17_aarch64.manylinux2014_aarch64.whl", hash = "sha256:bf5d821ffabf0ef3533c39c518f3357b171a1651c1ff6827325e4489b0e46c3c"},
    {file = "MarkupSafe-2.0.1-cp36-cp36m-manylinux_2_5_i686.manylinux1_i686.manylinux_2_12_i686.manylinux2010_i686.whl", hash = "sha256:0d4b31cc67ab36e3392bbf3862cfbadac3db12bdd8b02a2731f509ed5b829724"},
    {file = "MarkupSafe-2.0.1-cp36-cp36m-manylinux_2_5_x86_64.manylinux1_x86_64.manylinux_2_12_x86_64.manylinux2010_x86_64.whl", hash = "sha256:baa1a4e8f868845af802979fcdbf0bb11f94f1cb7ced4c4b8a351bb60d108145"},
    {file = "MarkupSafe-2.0.1-cp36-cp36m-musllinux_1_1_aarch64.whl", hash = "sha256:deb993cacb280823246a026e3b2d81c493c53de6acfd5e6bfe31ab3402bb37dd"},
    {file = "MarkupSafe-2.0.1-cp36-cp36m-musllinux_1_1_i686.whl", hash = "sha256:63f3268ba69ace99cab4e3e3b5840b03340efed0948ab8f78d2fd87ee5442a4f"},
    {file = "MarkupSafe-2.0.1-cp36-cp36m-musllinux_1_1_x86_64.whl", hash = "sha256:8d206346619592c6200148b01a2142798c989edcb9c896f9ac9722a99d4e77e6"},
    {file = "MarkupSafe-2.0.1-cp36-cp36m-win32.whl", hash = "sha256:6c4ca60fa24e85fe25b912b01e62cb969d69a23a5d5867682dd3e80b5b02581d"},
    {file = "MarkupSafe-2.0.1-cp36-cp36m-win_amd64.whl", hash = "sha256:b2f4bf27480f5e5e8ce285a8c8fd176c0b03e93dcc6646477d4630e83440c6a9"},
    {file = "MarkupSafe-2.0.1-cp37-cp37m-macosx_10_9_x86_64.whl", hash = "sha256:0717a7390a68be14b8c793ba258e075c6f4ca819f15edfc2a3a027c823718567"},
    {file = "MarkupSafe-2.0.1-cp37-cp37m-manylinux1_i686.whl", hash = "sha256:6557b31b5e2c9ddf0de32a691f2312a32f77cd7681d8af66c2692efdbef84c18"},
    {file = "MarkupSafe-2.0.1-cp37-cp37m-manylinux1_x86_64.whl", hash = "sha256:49e3ceeabbfb9d66c3aef5af3a60cc43b85c33df25ce03d0031a608b0a8b2e3f"},
    {file = "MarkupSafe-2.0.1-cp37-cp37m-manylinux2010_i686.whl", hash = "sha256:d7f9850398e85aba693bb640262d3611788b1f29a79f0c93c565694658f4071f"},
    {file = "MarkupSafe-2.0.1-cp37-cp37m-manylinux2010_x86_64.whl", hash = "sha256:6a7fae0dd14cf60ad5ff42baa2e95727c3d81ded453457771d02b7d2b3f9c0c2"},
    {file = "MarkupSafe-2.0.1-cp37-cp37m-manylinux2014_aarch64.whl", hash = "sha256:b7f2d075102dc8c794cbde1947378051c4e5180d52d276987b8d28a3bd58c17d"},
    {file = "MarkupSafe-2.0.1-cp37-cp37m-manylinux_2_17_aarch64.manylinux2014_aarch64.whl", hash = "sha256:e9936f0b261d4df76ad22f8fee3ae83b60d7c3e871292cd42f40b81b70afae85"},
    {file = "MarkupSafe-2.0.1-cp37-cp37m-manylinux_2_5_i686.manylinux1_i686.manylinux_2_12_i686.manylinux2010_i686.whl", hash = "sha256:2a7d351cbd8cfeb19ca00de495e224dea7e7d919659c2841bbb7f420ad03e2d6"},
    {file = "MarkupSafe-2.0.1-cp37-cp37m-manylinux_2_5_x86_64.manylinux1_x86_64.manylinux_2_12_x86_64.manylinux2010_x86_64.whl", hash = "sha256:60bf42e36abfaf9aff1f50f52644b336d4f0a3fd6d8a60ca0d054ac9f713a864"},
    {file = "MarkupSafe-2.0.1-cp37-cp37m-musllinux_1_1_aarch64.whl", hash = "sha256:d6c7ebd4e944c85e2c3421e612a7057a2f48d478d79e61800d81468a8d842207"},
    {file = "MarkupSafe-2.0.1-cp37-cp37m-musllinux_1_1_i686.whl", hash = "sha256:f0567c4dc99f264f49fe27da5f735f414c4e7e7dd850cfd8e69f0862d7c74ea9"},
    {file = "MarkupSafe-2.0.1-cp37-cp37m-musllinux_1_1_x86_64.whl", hash = "sha256:89c687013cb1cd489a0f0ac24febe8c7a666e6e221b783e53ac50ebf68e45d86"},
    {file = "MarkupSafe-2.0.1-cp37-cp37m-win32.whl", hash = "sha256:a30e67a65b53ea0a5e62fe23682cfe22712e01f453b95233b25502f7c61cb415"},
    {file = "MarkupSafe-2.0.1-cp37-cp37m-win_amd64.whl", hash = "sha256:611d1ad9a4288cf3e3c16014564df047fe08410e628f89805e475368bd304914"},
    {file = "MarkupSafe-2.0.1-cp38-cp38-macosx_10_9_universal2.whl", hash = "sha256:5bb28c636d87e840583ee3adeb78172efc47c8b26127267f54a9c0ec251d41a9"},
    {file = "MarkupSafe-2.0.1-cp38-cp38-macosx_10_9_x86_64.whl", hash = "sha256:be98f628055368795d818ebf93da628541e10b75b41c559fdf36d104c5787066"},
    {file = "MarkupSafe-2.0.1-cp38-cp38-manylinux1_i686.whl", hash = "sha256:1d609f577dc6e1aa17d746f8bd3c31aa4d258f4070d61b2aa5c4166c1539de35"},
    {file = "MarkupSafe-2.0.1-cp38-cp38-manylinux1_x86_64.whl", hash = "sha256:7d91275b0245b1da4d4cfa07e0faedd5b0812efc15b702576d103293e252af1b"},
    {file = "MarkupSafe-2.0.1-cp38-cp38-manylinux2010_i686.whl", hash = "sha256:01a9b8ea66f1658938f65b93a85ebe8bc016e6769611be228d797c9d998dd298"},
    {file = "MarkupSafe-2.0.1-cp38-cp38-manylinux2010_x86_64.whl", hash = "sha256:47ab1e7b91c098ab893b828deafa1203de86d0bc6ab587b160f78fe6c4011f75"},
    {file = "MarkupSafe-2.0.1-cp38-cp38-manylinux2014_aarch64.whl", hash = "sha256:97383d78eb34da7e1fa37dd273c20ad4320929af65d156e35a5e2d89566d9dfb"},
    {file = "MarkupSafe-2.0.1-cp38-cp38-manylinux_2_17_aarch64.manylinux2014_aarch64.whl", hash = "sha256:6fcf051089389abe060c9cd7caa212c707e58153afa2c649f00346ce6d260f1b"},
    {file = "MarkupSafe-2.0.1-cp38-cp38-manylinux_2_5_i686.manylinux1_i686.manylinux_2_12_i686.manylinux2010_i686.whl", hash = "sha256:5855f8438a7d1d458206a2466bf82b0f104a3724bf96a1c781ab731e4201731a"},
    {file = "MarkupSafe-2.0.1-cp38-cp38-manylinux_2_5_x86_64.manylinux1_x86_64.manylinux_2_12_x86_64.manylinux2010_x86_64.whl", hash = "sha256:3dd007d54ee88b46be476e293f48c85048603f5f516008bee124ddd891398ed6"},
    {file = "MarkupSafe-2.0.1-cp38-cp38-musllinux_1_1_aarch64.whl", hash = "sha256:aca6377c0cb8a8253e493c6b451565ac77e98c2951c45f913e0b52facdcff83f"},
    {file = "MarkupSafe-2.0.1-cp38-cp38-musllinux_1_1_i686.whl", hash = "sha256:04635854b943835a6ea959e948d19dcd311762c5c0c6e1f0e16ee57022669194"},
    {file = "MarkupSafe-2.0.1-cp38-cp38-musllinux_1_1_x86_64.whl", hash = "sha256:6300b8454aa6930a24b9618fbb54b5a68135092bc666f7b06901f897fa5c2fee"},
    {file = "MarkupSafe-2.0.1-cp38-cp38-win32.whl", hash = "sha256:023cb26ec21ece8dc3907c0e8320058b2e0cb3c55cf9564da612bc325bed5e64"},
    {file = "MarkupSafe-2.0.1-cp38-cp38-win_amd64.whl", hash = "sha256:984d76483eb32f1bcb536dc27e4ad56bba4baa70be32fa87152832cdd9db0833"},
    {file = "MarkupSafe-2.0.1-cp39-cp39-macosx_10_9_universal2.whl", hash = "sha256:2ef54abee730b502252bcdf31b10dacb0a416229b72c18b19e24a4509f273d26"},
    {file = "MarkupSafe-2.0.1-cp39-cp39-macosx_10_9_x86_64.whl", hash = "sha256:3c112550557578c26af18a1ccc9e090bfe03832ae994343cfdacd287db6a6ae7"},
    {file = "MarkupSafe-2.0.1-cp39-cp39-manylinux1_i686.whl", hash = "sha256:53edb4da6925ad13c07b6d26c2a852bd81e364f95301c66e930ab2aef5b5ddd8"},
    {file = "MarkupSafe-2.0.1-cp39-cp39-manylinux1_x86_64.whl", hash = "sha256:f5653a225f31e113b152e56f154ccbe59eeb1c7487b39b9d9f9cdb58e6c79dc5"},
    {file = "MarkupSafe-2.0.1-cp39-cp39-manylinux2010_i686.whl", hash = "sha256:4efca8f86c54b22348a5467704e3fec767b2db12fc39c6d963168ab1d3fc9135"},
    {file = "MarkupSafe-2.0.1-cp39-cp39-manylinux2010_x86_64.whl", hash = "sha256:ab3ef638ace319fa26553db0624c4699e31a28bb2a835c5faca8f8acf6a5a902"},
    {file = "MarkupSafe-2.0.1-cp39-cp39-manylinux2014_aarch64.whl", hash = "sha256:f8ba0e8349a38d3001fae7eadded3f6606f0da5d748ee53cc1dab1d6527b9509"},
    {file = "MarkupSafe-2.0.1-cp39-cp39-manylinux_2_17_aarch64.manylinux2014_aarch64.whl", hash = "sha256:c47adbc92fc1bb2b3274c4b3a43ae0e4573d9fbff4f54cd484555edbf030baf1"},
    {file = "MarkupSafe-2.0.1-cp39-cp39-manylinux_2_5_i686.manylinux1_i686.manylinux_2_12_i686.manylinux2010_i686.whl", hash = "sha256:37205cac2a79194e3750b0af2a5720d95f786a55ce7df90c3af697bfa100eaac"},
    {file = "MarkupSafe-2.0.1-cp39-cp39-manylinux_2_5_x86_64.manylinux1_x86_64.manylinux_2_12_x86_64.manylinux2010_x86_64.whl", hash = "sha256:1f2ade76b9903f39aa442b4aadd2177decb66525062db244b35d71d0ee8599b6"},
    {file = "MarkupSafe-2.0.1-cp39-cp39-musllinux_1_1_aarch64.whl", hash = "sha256:4296f2b1ce8c86a6aea78613c34bb1a672ea0e3de9c6ba08a960efe0b0a09047"},
    {file = "MarkupSafe-2.0.1-cp39-cp39-musllinux_1_1_i686.whl", hash = "sha256:9f02365d4e99430a12647f09b6cc8bab61a6564363f313126f775eb4f6ef798e"},
    {file = "MarkupSafe-2.0.1-cp39-cp39-musllinux_1_1_x86_64.whl", hash = "sha256:5b6d930f030f8ed98e3e6c98ffa0652bdb82601e7a016ec2ab5d7ff23baa78d1"},
    {file = "MarkupSafe-2.0.1-cp39-cp39-win32.whl", hash = "sha256:10f82115e21dc0dfec9ab5c0223652f7197feb168c940f3ef61563fc2d6beb74"},
    {file = "MarkupSafe-2.0.1-cp39-cp39-win_amd64.whl", hash = "sha256:693ce3f9e70a6cf7d2fb9e6c9d8b204b6b39897a2c4a1aa65728d5ac97dcc1d8"},
    {file = "MarkupSafe-2.0.1.tar.gz", hash = "sha256:594c67807fb16238b30c44bdf74f36c02cdf22d1c8cda91ef8a0ed8dabf5620a"},
]
more-itertools = [
    {file = "more-itertools-8.11.0.tar.gz", hash = "sha256:0a2fd25d343c08d7e7212071820e7e7ea2f41d8fb45d6bc8a00cd6ce3b7aab88"},
    {file = "more_itertools-8.11.0-py3-none-any.whl", hash = "sha256:88afff98d83d08fe5e4049b81e2b54c06ebb6b3871a600040865c7a592061cbb"},
]
msgpack = [
    {file = "msgpack-1.0.2-cp35-cp35m-manylinux1_i686.whl", hash = "sha256:b6d9e2dae081aa35c44af9c4298de4ee72991305503442a5c74656d82b581fe9"},
    {file = "msgpack-1.0.2-cp35-cp35m-manylinux1_x86_64.whl", hash = "sha256:a99b144475230982aee16b3d249170f1cccebf27fb0a08e9f603b69637a62192"},
    {file = "msgpack-1.0.2-cp35-cp35m-manylinux2014_aarch64.whl", hash = "sha256:1026dcc10537d27dd2d26c327e552f05ce148977e9d7b9f1718748281b38c841"},
    {file = "msgpack-1.0.2-cp36-cp36m-macosx_10_14_x86_64.whl", hash = "sha256:fe07bc6735d08e492a327f496b7850e98cb4d112c56df69b0c844dbebcbb47f6"},
    {file = "msgpack-1.0.2-cp36-cp36m-manylinux1_i686.whl", hash = "sha256:9ea52fff0473f9f3000987f313310208c879493491ef3ccf66268eff8d5a0326"},
    {file = "msgpack-1.0.2-cp36-cp36m-manylinux1_x86_64.whl", hash = "sha256:26a1759f1a88df5f1d0b393eb582ec022326994e311ba9c5818adc5374736439"},
    {file = "msgpack-1.0.2-cp36-cp36m-manylinux2014_aarch64.whl", hash = "sha256:497d2c12426adcd27ab83144057a705efb6acc7e85957a51d43cdcf7f258900f"},
    {file = "msgpack-1.0.2-cp36-cp36m-win32.whl", hash = "sha256:e89ec55871ed5473a041c0495b7b4e6099f6263438e0bd04ccd8418f92d5d7f2"},
    {file = "msgpack-1.0.2-cp36-cp36m-win_amd64.whl", hash = "sha256:a4355d2193106c7aa77c98fc955252a737d8550320ecdb2e9ac701e15e2943bc"},
    {file = "msgpack-1.0.2-cp37-cp37m-macosx_10_14_x86_64.whl", hash = "sha256:d6c64601af8f3893d17ec233237030e3110f11b8a962cb66720bf70c0141aa54"},
    {file = "msgpack-1.0.2-cp37-cp37m-manylinux1_i686.whl", hash = "sha256:f484cd2dca68502de3704f056fa9b318c94b1539ed17a4c784266df5d6978c87"},
    {file = "msgpack-1.0.2-cp37-cp37m-manylinux1_x86_64.whl", hash = "sha256:f3e6aaf217ac1c7ce1563cf52a2f4f5d5b1f64e8729d794165db71da57257f0c"},
    {file = "msgpack-1.0.2-cp37-cp37m-manylinux2014_aarch64.whl", hash = "sha256:8521e5be9e3b93d4d5e07cb80b7e32353264d143c1f072309e1863174c6aadb1"},
    {file = "msgpack-1.0.2-cp37-cp37m-win32.whl", hash = "sha256:31c17bbf2ae5e29e48d794c693b7ca7a0c73bd4280976d408c53df421e838d2a"},
    {file = "msgpack-1.0.2-cp37-cp37m-win_amd64.whl", hash = "sha256:8ffb24a3b7518e843cd83538cf859e026d24ec41ac5721c18ed0c55101f9775b"},
    {file = "msgpack-1.0.2-cp38-cp38-macosx_10_14_x86_64.whl", hash = "sha256:b28c0876cce1466d7c2195d7658cf50e4730667196e2f1355c4209444717ee06"},
    {file = "msgpack-1.0.2-cp38-cp38-manylinux1_i686.whl", hash = "sha256:87869ba567fe371c4555d2e11e4948778ab6b59d6cc9d8460d543e4cfbbddd1c"},
    {file = "msgpack-1.0.2-cp38-cp38-manylinux1_x86_64.whl", hash = "sha256:b55f7db883530b74c857e50e149126b91bb75d35c08b28db12dcb0346f15e46e"},
    {file = "msgpack-1.0.2-cp38-cp38-manylinux2014_aarch64.whl", hash = "sha256:ac25f3e0513f6673e8b405c3a80500eb7be1cf8f57584be524c4fa78fe8e0c83"},
    {file = "msgpack-1.0.2-cp38-cp38-win32.whl", hash = "sha256:0cb94ee48675a45d3b86e61d13c1e6f1696f0183f0715544976356ff86f741d9"},
    {file = "msgpack-1.0.2-cp38-cp38-win_amd64.whl", hash = "sha256:e36a812ef4705a291cdb4a2fd352f013134f26c6ff63477f20235138d1d21009"},
    {file = "msgpack-1.0.2-cp39-cp39-macosx_10_14_x86_64.whl", hash = "sha256:2a5866bdc88d77f6e1370f82f2371c9bc6fc92fe898fa2dec0c5d4f5435a2694"},
    {file = "msgpack-1.0.2-cp39-cp39-manylinux1_i686.whl", hash = "sha256:92be4b12de4806d3c36810b0fe2aeedd8d493db39e2eb90742b9c09299eb5759"},
    {file = "msgpack-1.0.2-cp39-cp39-manylinux1_x86_64.whl", hash = "sha256:de6bd7990a2c2dabe926b7e62a92886ccbf809425c347ae7de277067f97c2887"},
    {file = "msgpack-1.0.2-cp39-cp39-manylinux2014_aarch64.whl", hash = "sha256:5a9ee2540c78659a1dd0b110f73773533ee3108d4e1219b5a15a8d635b7aca0e"},
    {file = "msgpack-1.0.2-cp39-cp39-win32.whl", hash = "sha256:c747c0cc08bd6d72a586310bda6ea72eeb28e7505990f342552315b229a19b33"},
    {file = "msgpack-1.0.2-cp39-cp39-win_amd64.whl", hash = "sha256:d8167b84af26654c1124857d71650404336f4eb5cc06900667a493fc619ddd9f"},
    {file = "msgpack-1.0.2.tar.gz", hash = "sha256:fae04496f5bc150eefad4e9571d1a76c55d021325dcd484ce45065ebbdd00984"},
]
multidict = [
    {file = "multidict-5.2.0-cp310-cp310-macosx_10_9_universal2.whl", hash = "sha256:3822c5894c72e3b35aae9909bef66ec83e44522faf767c0ad39e0e2de11d3b55"},
    {file = "multidict-5.2.0-cp310-cp310-macosx_10_9_x86_64.whl", hash = "sha256:28e6d883acd8674887d7edc896b91751dc2d8e87fbdca8359591a13872799e4e"},
    {file = "multidict-5.2.0-cp310-cp310-macosx_11_0_arm64.whl", hash = "sha256:b61f85101ef08cbbc37846ac0e43f027f7844f3fade9b7f6dd087178caedeee7"},
    {file = "multidict-5.2.0-cp310-cp310-manylinux_2_17_aarch64.manylinux2014_aarch64.whl", hash = "sha256:d9b668c065968c5979fe6b6fa6760bb6ab9aeb94b75b73c0a9c1acf6393ac3bf"},
    {file = "multidict-5.2.0-cp310-cp310-manylinux_2_17_ppc64le.manylinux2014_ppc64le.whl", hash = "sha256:517d75522b7b18a3385726b54a081afd425d4f41144a5399e5abd97ccafdf36b"},
    {file = "multidict-5.2.0-cp310-cp310-manylinux_2_17_s390x.manylinux2014_s390x.whl", hash = "sha256:1b4ac3ba7a97b35a5ccf34f41b5a8642a01d1e55454b699e5e8e7a99b5a3acf5"},
    {file = "multidict-5.2.0-cp310-cp310-manylinux_2_5_i686.manylinux1_i686.manylinux_2_12_i686.manylinux2010_i686.whl", hash = "sha256:df23c83398715b26ab09574217ca21e14694917a0c857e356fd39e1c64f8283f"},
    {file = "multidict-5.2.0-cp310-cp310-manylinux_2_5_x86_64.manylinux1_x86_64.manylinux_2_12_x86_64.manylinux2010_x86_64.whl", hash = "sha256:e58a9b5cc96e014ddf93c2227cbdeca94b56a7eb77300205d6e4001805391747"},
    {file = "multidict-5.2.0-cp310-cp310-musllinux_1_1_aarch64.whl", hash = "sha256:f76440e480c3b2ca7f843ff8a48dc82446b86ed4930552d736c0bac507498a52"},
    {file = "multidict-5.2.0-cp310-cp310-musllinux_1_1_i686.whl", hash = "sha256:cfde464ca4af42a629648c0b0d79b8f295cf5b695412451716531d6916461628"},
    {file = "multidict-5.2.0-cp310-cp310-musllinux_1_1_ppc64le.whl", hash = "sha256:0fed465af2e0eb6357ba95795d003ac0bdb546305cc2366b1fc8f0ad67cc3fda"},
    {file = "multidict-5.2.0-cp310-cp310-musllinux_1_1_s390x.whl", hash = "sha256:b70913cbf2e14275013be98a06ef4b412329fe7b4f83d64eb70dce8269ed1e1a"},
    {file = "multidict-5.2.0-cp310-cp310-musllinux_1_1_x86_64.whl", hash = "sha256:a5635bcf1b75f0f6ef3c8a1ad07b500104a971e38d3683167b9454cb6465ac86"},
    {file = "multidict-5.2.0-cp310-cp310-win32.whl", hash = "sha256:77f0fb7200cc7dedda7a60912f2059086e29ff67cefbc58d2506638c1a9132d7"},
    {file = "multidict-5.2.0-cp310-cp310-win_amd64.whl", hash = "sha256:9416cf11bcd73c861267e88aea71e9fcc35302b3943e45e1dbb4317f91a4b34f"},
    {file = "multidict-5.2.0-cp36-cp36m-macosx_10_9_x86_64.whl", hash = "sha256:fd77c8f3cba815aa69cb97ee2b2ef385c7c12ada9c734b0f3b32e26bb88bbf1d"},
    {file = "multidict-5.2.0-cp36-cp36m-manylinux_2_17_aarch64.manylinux2014_aarch64.whl", hash = "sha256:98ec9aea6223adf46999f22e2c0ab6cf33f5914be604a404f658386a8f1fba37"},
    {file = "multidict-5.2.0-cp36-cp36m-manylinux_2_17_ppc64le.manylinux2014_ppc64le.whl", hash = "sha256:e5283c0a00f48e8cafcecadebfa0ed1dac8b39e295c7248c44c665c16dc1138b"},
    {file = "multidict-5.2.0-cp36-cp36m-manylinux_2_17_s390x.manylinux2014_s390x.whl", hash = "sha256:5f79c19c6420962eb17c7e48878a03053b7ccd7b69f389d5831c0a4a7f1ac0a1"},
    {file = "multidict-5.2.0-cp36-cp36m-manylinux_2_5_i686.manylinux1_i686.manylinux_2_12_i686.manylinux2010_i686.whl", hash = "sha256:e4a67f1080123de76e4e97a18d10350df6a7182e243312426d508712e99988d4"},
    {file = "multidict-5.2.0-cp36-cp36m-manylinux_2_5_x86_64.manylinux1_x86_64.manylinux_2_12_x86_64.manylinux2010_x86_64.whl", hash = "sha256:94b117e27efd8e08b4046c57461d5a114d26b40824995a2eb58372b94f9fca02"},
    {file = "multidict-5.2.0-cp36-cp36m-musllinux_1_1_aarch64.whl", hash = "sha256:2e77282fd1d677c313ffcaddfec236bf23f273c4fba7cdf198108f5940ae10f5"},
    {file = "multidict-5.2.0-cp36-cp36m-musllinux_1_1_i686.whl", hash = "sha256:116347c63ba049c1ea56e157fa8aa6edaf5e92925c9b64f3da7769bdfa012858"},
    {file = "multidict-5.2.0-cp36-cp36m-musllinux_1_1_ppc64le.whl", hash = "sha256:dc3a866cf6c13d59a01878cd806f219340f3e82eed514485e094321f24900677"},
    {file = "multidict-5.2.0-cp36-cp36m-musllinux_1_1_s390x.whl", hash = "sha256:ac42181292099d91217a82e3fa3ce0e0ddf3a74fd891b7c2b347a7f5aa0edded"},
    {file = "multidict-5.2.0-cp36-cp36m-musllinux_1_1_x86_64.whl", hash = "sha256:f0bb0973f42ffcb5e3537548e0767079420aefd94ba990b61cf7bb8d47f4916d"},
    {file = "multidict-5.2.0-cp36-cp36m-win32.whl", hash = "sha256:ea21d4d5104b4f840b91d9dc8cbc832aba9612121eaba503e54eaab1ad140eb9"},
    {file = "multidict-5.2.0-cp36-cp36m-win_amd64.whl", hash = "sha256:e6453f3cbeb78440747096f239d282cc57a2997a16b5197c9bc839099e1633d0"},
    {file = "multidict-5.2.0-cp37-cp37m-macosx_10_9_x86_64.whl", hash = "sha256:d3def943bfd5f1c47d51fd324df1e806d8da1f8e105cc7f1c76a1daf0f7e17b0"},
    {file = "multidict-5.2.0-cp37-cp37m-manylinux_2_17_aarch64.manylinux2014_aarch64.whl", hash = "sha256:35591729668a303a02b06e8dba0eb8140c4a1bfd4c4b3209a436a02a5ac1de11"},
    {file = "multidict-5.2.0-cp37-cp37m-manylinux_2_17_ppc64le.manylinux2014_ppc64le.whl", hash = "sha256:ce8cacda0b679ebc25624d5de66c705bc53dcc7c6f02a7fb0f3ca5e227d80422"},
    {file = "multidict-5.2.0-cp37-cp37m-manylinux_2_17_s390x.manylinux2014_s390x.whl", hash = "sha256:baf1856fab8212bf35230c019cde7c641887e3fc08cadd39d32a421a30151ea3"},
    {file = "multidict-5.2.0-cp37-cp37m-manylinux_2_5_i686.manylinux1_i686.manylinux_2_12_i686.manylinux2010_i686.whl", hash = "sha256:a43616aec0f0d53c411582c451f5d3e1123a68cc7b3475d6f7d97a626f8ff90d"},
    {file = "multidict-5.2.0-cp37-cp37m-manylinux_2_5_x86_64.manylinux1_x86_64.manylinux_2_12_x86_64.manylinux2010_x86_64.whl", hash = "sha256:25cbd39a9029b409167aa0a20d8a17f502d43f2efebfe9e3ac019fe6796c59ac"},
    {file = "multidict-5.2.0-cp37-cp37m-musllinux_1_1_aarch64.whl", hash = "sha256:0a2cbcfbea6dc776782a444db819c8b78afe4db597211298dd8b2222f73e9cd0"},
    {file = "multidict-5.2.0-cp37-cp37m-musllinux_1_1_i686.whl", hash = "sha256:3d2d7d1fff8e09d99354c04c3fd5b560fb04639fd45926b34e27cfdec678a704"},
    {file = "multidict-5.2.0-cp37-cp37m-musllinux_1_1_ppc64le.whl", hash = "sha256:a37e9a68349f6abe24130846e2f1d2e38f7ddab30b81b754e5a1fde32f782b23"},
    {file = "multidict-5.2.0-cp37-cp37m-musllinux_1_1_s390x.whl", hash = "sha256:637c1896497ff19e1ee27c1c2c2ddaa9f2d134bbb5e0c52254361ea20486418d"},
    {file = "multidict-5.2.0-cp37-cp37m-musllinux_1_1_x86_64.whl", hash = "sha256:9815765f9dcda04921ba467957be543423e5ec6a1136135d84f2ae092c50d87b"},
    {file = "multidict-5.2.0-cp37-cp37m-win32.whl", hash = "sha256:8b911d74acdc1fe2941e59b4f1a278a330e9c34c6c8ca1ee21264c51ec9b67ef"},
    {file = "multidict-5.2.0-cp37-cp37m-win_amd64.whl", hash = "sha256:380b868f55f63d048a25931a1632818f90e4be71d2081c2338fcf656d299949a"},
    {file = "multidict-5.2.0-cp38-cp38-macosx_10_9_universal2.whl", hash = "sha256:e7d81ce5744757d2f05fc41896e3b2ae0458464b14b5a2c1e87a6a9d69aefaa8"},
    {file = "multidict-5.2.0-cp38-cp38-macosx_10_9_x86_64.whl", hash = "sha256:2d1d55cdf706ddc62822d394d1df53573d32a7a07d4f099470d3cb9323b721b6"},
    {file = "multidict-5.2.0-cp38-cp38-macosx_11_0_arm64.whl", hash = "sha256:a4771d0d0ac9d9fe9e24e33bed482a13dfc1256d008d101485fe460359476065"},
    {file = "multidict-5.2.0-cp38-cp38-manylinux_2_17_aarch64.manylinux2014_aarch64.whl", hash = "sha256:da7d57ea65744d249427793c042094c4016789eb2562576fb831870f9c878d9e"},
    {file = "multidict-5.2.0-cp38-cp38-manylinux_2_17_ppc64le.manylinux2014_ppc64le.whl", hash = "sha256:cdd68778f96216596218b4e8882944d24a634d984ee1a5a049b300377878fa7c"},
    {file = "multidict-5.2.0-cp38-cp38-manylinux_2_17_s390x.manylinux2014_s390x.whl", hash = "sha256:ecc99bce8ee42dcad15848c7885197d26841cb24fa2ee6e89d23b8993c871c64"},
    {file = "multidict-5.2.0-cp38-cp38-manylinux_2_5_i686.manylinux1_i686.manylinux_2_12_i686.manylinux2010_i686.whl", hash = "sha256:067150fad08e6f2dd91a650c7a49ba65085303fcc3decbd64a57dc13a2733031"},
    {file = "multidict-5.2.0-cp38-cp38-manylinux_2_5_x86_64.manylinux1_x86_64.manylinux_2_12_x86_64.manylinux2010_x86_64.whl", hash = "sha256:78c106b2b506b4d895ddc801ff509f941119394b89c9115580014127414e6c2d"},
    {file = "multidict-5.2.0-cp38-cp38-musllinux_1_1_aarch64.whl", hash = "sha256:e6c4fa1ec16e01e292315ba76eb1d012c025b99d22896bd14a66628b245e3e01"},
    {file = "multidict-5.2.0-cp38-cp38-musllinux_1_1_i686.whl", hash = "sha256:b227345e4186809d31f22087d0265655114af7cda442ecaf72246275865bebe4"},
    {file = "multidict-5.2.0-cp38-cp38-musllinux_1_1_ppc64le.whl", hash = "sha256:06560fbdcf22c9387100979e65b26fba0816c162b888cb65b845d3def7a54c9b"},
    {file = "multidict-5.2.0-cp38-cp38-musllinux_1_1_s390x.whl", hash = "sha256:7878b61c867fb2df7a95e44b316f88d5a3742390c99dfba6c557a21b30180cac"},
    {file = "multidict-5.2.0-cp38-cp38-musllinux_1_1_x86_64.whl", hash = "sha256:246145bff76cc4b19310f0ad28bd0769b940c2a49fc601b86bfd150cbd72bb22"},
    {file = "multidict-5.2.0-cp38-cp38-win32.whl", hash = "sha256:c30ac9f562106cd9e8071c23949a067b10211917fdcb75b4718cf5775356a940"},
    {file = "multidict-5.2.0-cp38-cp38-win_amd64.whl", hash = "sha256:f19001e790013ed580abfde2a4465388950728861b52f0da73e8e8a9418533c0"},
    {file = "multidict-5.2.0-cp39-cp39-macosx_10_9_universal2.whl", hash = "sha256:c1ff762e2ee126e6f1258650ac641e2b8e1f3d927a925aafcfde943b77a36d24"},
    {file = "multidict-5.2.0-cp39-cp39-macosx_10_9_x86_64.whl", hash = "sha256:bd6c9c50bf2ad3f0448edaa1a3b55b2e6866ef8feca5d8dbec10ec7c94371d21"},
    {file = "multidict-5.2.0-cp39-cp39-macosx_11_0_arm64.whl", hash = "sha256:fc66d4016f6e50ed36fb39cd287a3878ffcebfa90008535c62e0e90a7ab713ae"},
    {file = "multidict-5.2.0-cp39-cp39-manylinux_2_17_aarch64.manylinux2014_aarch64.whl", hash = "sha256:a9acb76d5f3dd9421874923da2ed1e76041cb51b9337fd7f507edde1d86535d6"},
    {file = "multidict-5.2.0-cp39-cp39-manylinux_2_17_ppc64le.manylinux2014_ppc64le.whl", hash = "sha256:dfc924a7e946dd3c6360e50e8f750d51e3ef5395c95dc054bc9eab0f70df4f9c"},
    {file = "multidict-5.2.0-cp39-cp39-manylinux_2_17_s390x.manylinux2014_s390x.whl", hash = "sha256:32fdba7333eb2351fee2596b756d730d62b5827d5e1ab2f84e6cbb287cc67fe0"},
    {file = "multidict-5.2.0-cp39-cp39-manylinux_2_5_i686.manylinux1_i686.manylinux_2_12_i686.manylinux2010_i686.whl", hash = "sha256:b9aad49466b8d828b96b9e3630006234879c8d3e2b0a9d99219b3121bc5cdb17"},
    {file = "multidict-5.2.0-cp39-cp39-manylinux_2_5_x86_64.manylinux1_x86_64.manylinux_2_12_x86_64.manylinux2010_x86_64.whl", hash = "sha256:93de39267c4c676c9ebb2057e98a8138bade0d806aad4d864322eee0803140a0"},
    {file = "multidict-5.2.0-cp39-cp39-musllinux_1_1_aarch64.whl", hash = "sha256:f9bef5cff994ca3026fcc90680e326d1a19df9841c5e3d224076407cc21471a1"},
    {file = "multidict-5.2.0-cp39-cp39-musllinux_1_1_i686.whl", hash = "sha256:5f841c4f14331fd1e36cbf3336ed7be2cb2a8f110ce40ea253e5573387db7621"},
    {file = "multidict-5.2.0-cp39-cp39-musllinux_1_1_ppc64le.whl", hash = "sha256:38ba256ee9b310da6a1a0f013ef4e422fca30a685bcbec86a969bd520504e341"},
    {file = "multidict-5.2.0-cp39-cp39-musllinux_1_1_s390x.whl", hash = "sha256:3bc3b1621b979621cee9f7b09f024ec76ec03cc365e638126a056317470bde1b"},
    {file = "multidict-5.2.0-cp39-cp39-musllinux_1_1_x86_64.whl", hash = "sha256:6ee908c070020d682e9b42c8f621e8bb10c767d04416e2ebe44e37d0f44d9ad5"},
    {file = "multidict-5.2.0-cp39-cp39-win32.whl", hash = "sha256:1c7976cd1c157fa7ba5456ae5d31ccdf1479680dc9b8d8aa28afabc370df42b8"},
    {file = "multidict-5.2.0-cp39-cp39-win_amd64.whl", hash = "sha256:c9631c642e08b9fff1c6255487e62971d8b8e821808ddd013d8ac058087591ac"},
    {file = "multidict-5.2.0.tar.gz", hash = "sha256:0dd1c93edb444b33ba2274b66f63def8a327d607c6c790772f448a53b6ea59ce"},
]
multiprocess = [
    {file = "multiprocess-0.70.12.2-cp27-cp27m-macosx_10_12_x86_64.whl", hash = "sha256:35d41e410ca2a32977a483ae1f40f86b193b45cecf85567c2fae402fb8bf172e"},
    {file = "multiprocess-0.70.12.2-cp27-cp27m-manylinux1_i686.whl", hash = "sha256:9a02237eae21975155c816883479f72e239d16823a6bc063173d59acec9bcf41"},
    {file = "multiprocess-0.70.12.2-cp27-cp27m-manylinux1_x86_64.whl", hash = "sha256:f12a939cd2f01d0a900e7ef2aaee3c351a49fd2297d7f760b537af22727561b8"},
    {file = "multiprocess-0.70.12.2-cp27-cp27m-win32.whl", hash = "sha256:be3ad3eaf204abc646d85e70e41244f66d88200628a0ab867c8fc206b97cedbf"},
    {file = "multiprocess-0.70.12.2-cp27-cp27m-win_amd64.whl", hash = "sha256:c85ffc38c50c5a4f32f3f3c1a284725b7b5040188f254eba6e572c53d3da525b"},
    {file = "multiprocess-0.70.12.2-pp27-none-any.whl", hash = "sha256:a9f58945edb234591684c0a181b744a3231643814ef3a8f47cea9a2073b4b2bb"},
    {file = "multiprocess-0.70.12.2-pp36-none-any.whl", hash = "sha256:0e0a5ae4bd84e4c22baddf824d3b8168214f8c1cce51e2cb080421cb1f7b04d1"},
    {file = "multiprocess-0.70.12.2-pp37-none-any.whl", hash = "sha256:916a314a1e0f3454033d59672ba6181fa45948ab1091d68cdd479258576e7b27"},
    {file = "multiprocess-0.70.12.2-py36-none-any.whl", hash = "sha256:b3f866f7d9c7acc1a9cb1b6063a29f5cb140ff545b35b71fd4bfdac6f19d75fa"},
    {file = "multiprocess-0.70.12.2-py37-none-any.whl", hash = "sha256:6aa67e805e50b6e9dfc56dd0f0c85ac3409e6791d4ec5405c5f9bc0a47d745a4"},
    {file = "multiprocess-0.70.12.2-py38-none-any.whl", hash = "sha256:85941e650c277af44fc82e3e97faacb920e5ce3615238b540cbad4012d6f60e9"},
    {file = "multiprocess-0.70.12.2-py39-none-any.whl", hash = "sha256:6f812a1d3f198b7cacd63983f60e2dc1338bd4450893f90c435067b5a3127e6f"},
    {file = "multiprocess-0.70.12.2.zip", hash = "sha256:206bb9b97b73f87fec1ed15a19f8762950256aa84225450abc7150d02855a083"},
]
murmurhash = [
    {file = "murmurhash-1.0.6-cp310-cp310-macosx_10_9_universal2.whl", hash = "sha256:a814d559afe2a97ad40accf21ce96e8b04a3ff5a08f80c02b7acd427dbb7d567"},
    {file = "murmurhash-1.0.6-cp310-cp310-manylinux_2_5_x86_64.manylinux1_x86_64.manylinux_2_17_x86_64.manylinux2014_x86_64.whl", hash = "sha256:5c7b8cc4a8db1c821b80f8ca70a25c3166b14d68ecef8693a117c6a0b1d74ace"},
    {file = "murmurhash-1.0.6-cp310-cp310-win_amd64.whl", hash = "sha256:e40790fdaf65213d70da4ed9229f16f6d6376310dc8fc23eacc98e6151c6ae7e"},
    {file = "murmurhash-1.0.6-cp36-cp36m-macosx_10_9_x86_64.whl", hash = "sha256:a78d53f047c3410ce4c589d9b47090f628f844ed5694418144e63cfe7f3da7e9"},
    {file = "murmurhash-1.0.6-cp36-cp36m-manylinux_2_5_x86_64.manylinux1_x86_64.manylinux_2_17_x86_64.manylinux2014_x86_64.whl", hash = "sha256:9d69cc0ffc0ef6d37399b8a0484a44f9877e531ebc164e55105e89738ed52089"},
    {file = "murmurhash-1.0.6-cp36-cp36m-win_amd64.whl", hash = "sha256:8de08d145c85bb7ba89cb1b591742e3ef54cede73e35f62752af687a4a1859f7"},
    {file = "murmurhash-1.0.6-cp37-cp37m-macosx_10_9_x86_64.whl", hash = "sha256:7dc5a79346afa07f14384926c335c0c455226d687d1305b9378264875b450e51"},
    {file = "murmurhash-1.0.6-cp37-cp37m-manylinux_2_5_x86_64.manylinux1_x86_64.manylinux_2_17_x86_64.manylinux2014_x86_64.whl", hash = "sha256:ab326b172dc470331490bda516d4d6d7578c91445ad83a2a3418ac1b9c5f9f55"},
    {file = "murmurhash-1.0.6-cp37-cp37m-win_amd64.whl", hash = "sha256:2911bc3e8040dfaac536b141539b0351915f1439953f0aa9e957f082cff035a6"},
    {file = "murmurhash-1.0.6-cp38-cp38-macosx_10_9_x86_64.whl", hash = "sha256:de267459d040c96727ba141075d5bc983ec69c6f75b6df1b703e3b5cd7090382"},
    {file = "murmurhash-1.0.6-cp38-cp38-manylinux_2_5_x86_64.manylinux1_x86_64.manylinux_2_17_x86_64.manylinux2014_x86_64.whl", hash = "sha256:90a8e06872015d6f9f66a42669e003a1df8be229defef69cd98546f4cb25546d"},
    {file = "murmurhash-1.0.6-cp38-cp38-win_amd64.whl", hash = "sha256:773411eba268bf524c012e781f4405aacb9ef4edc063d1f6b38bbf06358b988e"},
    {file = "murmurhash-1.0.6-cp39-cp39-macosx_10_9_x86_64.whl", hash = "sha256:f4ef3b26229ff192032a12653d637313e1231d23e788b83a2f4a3d8e2bf2d031"},
    {file = "murmurhash-1.0.6-cp39-cp39-manylinux_2_5_x86_64.manylinux1_x86_64.manylinux_2_17_x86_64.manylinux2014_x86_64.whl", hash = "sha256:92cd7196974307143ce8e9e9b6e22e0a57abf30bdd5a1effe696b4825677e616"},
    {file = "murmurhash-1.0.6-cp39-cp39-win_amd64.whl", hash = "sha256:cdd1036688341413e5adef32b3fd58e8b44f24405f394f90129f39ed879e4f24"},
    {file = "murmurhash-1.0.6.tar.gz", hash = "sha256:00a5252b569d3f914b5bd0bce72d2efe9c0fb91a9703556ea1b608b141c68f2d"},
]
networkx = [
    {file = "networkx-2.6.3-py3-none-any.whl", hash = "sha256:80b6b89c77d1dfb64a4c7854981b60aeea6360ac02c6d4e4913319e0a313abef"},
    {file = "networkx-2.6.3.tar.gz", hash = "sha256:c0946ed31d71f1b732b5aaa6da5a0388a345019af232ce2f49c766e2d6795c51"},
]
nltk = [
    {file = "nltk-3.6.5-py3-none-any.whl", hash = "sha256:95fb4f577efe93af21765e9b2852235c2c6a405885da2a70f397478d94e906e0"},
    {file = "nltk-3.6.5.zip", hash = "sha256:834d1a8e38496369390be699be9bca4f2a0f2175b50327272b2ec7a98ffda2a0"},
]
nmslib = [
    {file = "nmslib-2.1.1-cp27-cp27m-macosx_10_14_x86_64.whl", hash = "sha256:495ace1146bb1e89ef585a490fa65de19a87fa0d5bb029f3156402a431fc3558"},
    {file = "nmslib-2.1.1-cp27-cp27m-macosx_10_15_x86_64.whl", hash = "sha256:c0ae48f01e63e70dc1e45b28cb1b1478ca09588a21127f1d4473afb22ff3bbbc"},
    {file = "nmslib-2.1.1-cp27-cp27m-manylinux1_x86_64.whl", hash = "sha256:97b3f1af2c163369a043449dec7f05d681aa23c00f9d77bee09fd8f31ba41815"},
    {file = "nmslib-2.1.1-cp27-cp27m-manylinux2010_x86_64.whl", hash = "sha256:2061e94f980666bffff4f2173bf2b58a763062dee9cedab11ec46001e576c6b5"},
    {file = "nmslib-2.1.1-cp27-cp27m-win_amd64.whl", hash = "sha256:e8b30bab631258b36e751d217180cdba0d2f942d779d4444cbc57a5173ee19ad"},
    {file = "nmslib-2.1.1-cp27-cp27mu-manylinux1_x86_64.whl", hash = "sha256:191a23dea20c0ad855e78df41a90273020f76d878c52aa1a80557ca83cf0f392"},
    {file = "nmslib-2.1.1-cp27-cp27mu-manylinux2010_x86_64.whl", hash = "sha256:eae9a1d640a9e4c52c43272620f54f367f03ce25d8b07218fd90dfc204d5c49d"},
    {file = "nmslib-2.1.1-cp35-cp35m-macosx_10_14_x86_64.whl", hash = "sha256:c22ffc3376d41b4b4e63d89ec5db2cf2e2051881827d658c94632800bed87e5b"},
    {file = "nmslib-2.1.1-cp35-cp35m-macosx_10_15_x86_64.whl", hash = "sha256:a1ff4aeb143747106994a68dfcc29b097fc4562f632f2709f8f467b93d7181e2"},
    {file = "nmslib-2.1.1-cp35-cp35m-manylinux2010_x86_64.whl", hash = "sha256:5ce529d4f9b572135cdc5a18f04d3cbe258f1f440f8a06ab7209428a3b4c30d6"},
    {file = "nmslib-2.1.1-cp35-cp35m-win_amd64.whl", hash = "sha256:00f5b37305837fd5656ab4a65c4f0c9bc8e44cc9cf77cc9222f4153a72f0c727"},
    {file = "nmslib-2.1.1-cp36-cp36m-macosx_10_14_x86_64.whl", hash = "sha256:08cb77c3fc2a346edc3407bd985b63a05bd0ec0d6d81ff2c6f7d6eb6bfbdbc1d"},
    {file = "nmslib-2.1.1-cp36-cp36m-macosx_10_15_x86_64.whl", hash = "sha256:7dcc203450c9d95a551e9564646b9d0179edbde0874373ad63739b7e25a9980c"},
    {file = "nmslib-2.1.1-cp36-cp36m-manylinux1_x86_64.whl", hash = "sha256:db4b817f0896e0bbc836722c67b51bc237dc79477d2d383ced344d755705d409"},
    {file = "nmslib-2.1.1-cp36-cp36m-manylinux2010_x86_64.whl", hash = "sha256:1b120f7766a52c4016c6b8889b34d97eddbb60a16fd39eb5a81e73ca101baf3e"},
    {file = "nmslib-2.1.1-cp36-cp36m-manylinux2014_aarch64.whl", hash = "sha256:9e5cd5d492bf7290adacac797ee092c863d230f3797d0db6a120a1a05c665be2"},
    {file = "nmslib-2.1.1-cp36-cp36m-win_amd64.whl", hash = "sha256:0a80e574c3e6bfb724dbb77cbaec53cf9f4366382c2c0a9a2f5148c69b646afe"},
    {file = "nmslib-2.1.1-cp37-cp37m-macosx_10_14_x86_64.whl", hash = "sha256:7b0d916f219b4044cd31e8f6bda92a7f23d68cb3f34f1c7da81e5852702d6ce0"},
    {file = "nmslib-2.1.1-cp37-cp37m-macosx_10_15_x86_64.whl", hash = "sha256:a2129a7519ab73d3544ab6fa2f6c6c4c54644bf3d1c60d6929dcaac49c9307e6"},
    {file = "nmslib-2.1.1-cp37-cp37m-manylinux1_x86_64.whl", hash = "sha256:0f5c1c7e3c398a4ed7eaed65cd91776022b2ca4b8f15e504fa22c89da9333257"},
    {file = "nmslib-2.1.1-cp37-cp37m-manylinux2010_x86_64.whl", hash = "sha256:c5a644d32ad3b2e24635a839d17d9d53d01a47ca55d1ba0d051f51f49df7e98a"},
    {file = "nmslib-2.1.1-cp37-cp37m-manylinux2014_aarch64.whl", hash = "sha256:fc75c7e128fd19c21c8cd73a1681a32d902bf5203699321cdfff8cf98607c82d"},
    {file = "nmslib-2.1.1-cp37-cp37m-win_amd64.whl", hash = "sha256:43118bb64f06e62662a8c7f1fe54ae699a078b438e3f8cb75db547731a5e73f6"},
    {file = "nmslib-2.1.1-cp38-cp38-macosx_10_14_x86_64.whl", hash = "sha256:1b87f7a5813cabedef47b289337ab1eefa4e62485a05884c2dbe7ba1d9c327a4"},
    {file = "nmslib-2.1.1-cp38-cp38-macosx_10_15_x86_64.whl", hash = "sha256:ca3d4eb91232078fb96eaa938a4dcbcfb3da48a7800350e1ded70d8d3e6e65a5"},
    {file = "nmslib-2.1.1-cp38-cp38-manylinux1_x86_64.whl", hash = "sha256:b6ebb53999672abf7811ef35e2ec3d76b2a845fd5dbaa5482e2cc445481d87cf"},
    {file = "nmslib-2.1.1-cp38-cp38-manylinux2010_x86_64.whl", hash = "sha256:26062f5f172c35038c46feabb5c60c104808c167db0c3dfab19d11eb99f18b85"},
    {file = "nmslib-2.1.1-cp38-cp38-manylinux2014_aarch64.whl", hash = "sha256:ed63fda2a5572391a0a540689f00d390040b9255e08012ea43344958cea92f36"},
    {file = "nmslib-2.1.1-cp38-cp38-win_amd64.whl", hash = "sha256:6a3aa123d85c188fc64cb8957e5cdded9c8c57bea2c6a5866fe06c729e6e6e85"},
    {file = "nmslib-2.1.1-cp39-cp39-macosx_10_14_x86_64.whl", hash = "sha256:3fe5bbf304fdde50f3a55329efcf26d4ba4eb1181885877a1baab1df900dd671"},
    {file = "nmslib-2.1.1-cp39-cp39-macosx_10_15_x86_64.whl", hash = "sha256:7b5a561a71dce6d56b32ea89a591dbe477b4173fbc3e9a1153d534bc248ae7b5"},
    {file = "nmslib-2.1.1-cp39-cp39-manylinux1_x86_64.whl", hash = "sha256:82680077a06a817df95ea716260231245cf077a4c08b0f39148d4a58d2eb58f2"},
    {file = "nmslib-2.1.1-cp39-cp39-manylinux2010_x86_64.whl", hash = "sha256:be54644e1a1a6e2539e565fe24415997f18656a5260276c40266cacb70e2a9ab"},
    {file = "nmslib-2.1.1-cp39-cp39-manylinux2014_aarch64.whl", hash = "sha256:3681e3e9160fa9661192c19202402e22151e016cf365621609ae5ca4a4677d21"},
    {file = "nmslib-2.1.1.tar.gz", hash = "sha256:971294a7766f91c697d63c88c8adda4797a944346cc535a217393f4167a19c20"},
]
nodeenv = [
    {file = "nodeenv-1.6.0-py2.py3-none-any.whl", hash = "sha256:621e6b7076565ddcacd2db0294c0381e01fd28945ab36bcf00f41c5daf63bef7"},
    {file = "nodeenv-1.6.0.tar.gz", hash = "sha256:3ef13ff90291ba2a4a7a4ff9a979b63ffdd00a464dbe04acf0ea6471517a4c2b"},
]
numpy = [
    {file = "numpy-1.21.1-cp37-cp37m-macosx_10_9_x86_64.whl", hash = "sha256:38e8648f9449a549a7dfe8d8755a5979b45b3538520d1e735637ef28e8c2dc50"},
    {file = "numpy-1.21.1-cp37-cp37m-manylinux_2_12_i686.manylinux2010_i686.whl", hash = "sha256:fd7d7409fa643a91d0a05c7554dd68aa9c9bb16e186f6ccfe40d6e003156e33a"},
    {file = "numpy-1.21.1-cp37-cp37m-manylinux_2_12_x86_64.manylinux2010_x86_64.whl", hash = "sha256:a75b4498b1e93d8b700282dc8e655b8bd559c0904b3910b144646dbbbc03e062"},
    {file = "numpy-1.21.1-cp37-cp37m-manylinux_2_17_aarch64.manylinux2014_aarch64.whl", hash = "sha256:1412aa0aec3e00bc23fbb8664d76552b4efde98fb71f60737c83efbac24112f1"},
    {file = "numpy-1.21.1-cp37-cp37m-manylinux_2_5_i686.manylinux1_i686.whl", hash = "sha256:e46ceaff65609b5399163de5893d8f2a82d3c77d5e56d976c8b5fb01faa6b671"},
    {file = "numpy-1.21.1-cp37-cp37m-manylinux_2_5_x86_64.manylinux1_x86_64.whl", hash = "sha256:c6a2324085dd52f96498419ba95b5777e40b6bcbc20088fddb9e8cbb58885e8e"},
    {file = "numpy-1.21.1-cp37-cp37m-win32.whl", hash = "sha256:73101b2a1fef16602696d133db402a7e7586654682244344b8329cdcbbb82172"},
    {file = "numpy-1.21.1-cp37-cp37m-win_amd64.whl", hash = "sha256:7a708a79c9a9d26904d1cca8d383bf869edf6f8e7650d85dbc77b041e8c5a0f8"},
    {file = "numpy-1.21.1-cp38-cp38-macosx_10_9_universal2.whl", hash = "sha256:95b995d0c413f5d0428b3f880e8fe1660ff9396dcd1f9eedbc311f37b5652e16"},
    {file = "numpy-1.21.1-cp38-cp38-macosx_10_9_x86_64.whl", hash = "sha256:635e6bd31c9fb3d475c8f44a089569070d10a9ef18ed13738b03049280281267"},
    {file = "numpy-1.21.1-cp38-cp38-macosx_11_0_arm64.whl", hash = "sha256:4a3d5fb89bfe21be2ef47c0614b9c9c707b7362386c9a3ff1feae63e0267ccb6"},
    {file = "numpy-1.21.1-cp38-cp38-manylinux_2_12_i686.manylinux2010_i686.whl", hash = "sha256:8a326af80e86d0e9ce92bcc1e65c8ff88297de4fa14ee936cb2293d414c9ec63"},
    {file = "numpy-1.21.1-cp38-cp38-manylinux_2_12_x86_64.manylinux2010_x86_64.whl", hash = "sha256:791492091744b0fe390a6ce85cc1bf5149968ac7d5f0477288f78c89b385d9af"},
    {file = "numpy-1.21.1-cp38-cp38-manylinux_2_17_aarch64.manylinux2014_aarch64.whl", hash = "sha256:0318c465786c1f63ac05d7c4dbcecd4d2d7e13f0959b01b534ea1e92202235c5"},
    {file = "numpy-1.21.1-cp38-cp38-manylinux_2_5_i686.manylinux1_i686.whl", hash = "sha256:9a513bd9c1551894ee3d31369f9b07460ef223694098cf27d399513415855b68"},
    {file = "numpy-1.21.1-cp38-cp38-manylinux_2_5_x86_64.manylinux1_x86_64.whl", hash = "sha256:91c6f5fc58df1e0a3cc0c3a717bb3308ff850abdaa6d2d802573ee2b11f674a8"},
    {file = "numpy-1.21.1-cp38-cp38-win32.whl", hash = "sha256:978010b68e17150db8765355d1ccdd450f9fc916824e8c4e35ee620590e234cd"},
    {file = "numpy-1.21.1-cp38-cp38-win_amd64.whl", hash = "sha256:9749a40a5b22333467f02fe11edc98f022133ee1bfa8ab99bda5e5437b831214"},
    {file = "numpy-1.21.1-cp39-cp39-macosx_10_9_universal2.whl", hash = "sha256:d7a4aeac3b94af92a9373d6e77b37691b86411f9745190d2c351f410ab3a791f"},
    {file = "numpy-1.21.1-cp39-cp39-macosx_10_9_x86_64.whl", hash = "sha256:d9e7912a56108aba9b31df688a4c4f5cb0d9d3787386b87d504762b6754fbb1b"},
    {file = "numpy-1.21.1-cp39-cp39-macosx_11_0_arm64.whl", hash = "sha256:25b40b98ebdd272bc3020935427a4530b7d60dfbe1ab9381a39147834e985eac"},
    {file = "numpy-1.21.1-cp39-cp39-manylinux_2_12_i686.manylinux2010_i686.whl", hash = "sha256:8a92c5aea763d14ba9d6475803fc7904bda7decc2a0a68153f587ad82941fec1"},
    {file = "numpy-1.21.1-cp39-cp39-manylinux_2_12_x86_64.manylinux2010_x86_64.whl", hash = "sha256:05a0f648eb28bae4bcb204e6fd14603de2908de982e761a2fc78efe0f19e96e1"},
    {file = "numpy-1.21.1-cp39-cp39-manylinux_2_17_aarch64.manylinux2014_aarch64.whl", hash = "sha256:f01f28075a92eede918b965e86e8f0ba7b7797a95aa8d35e1cc8821f5fc3ad6a"},
    {file = "numpy-1.21.1-cp39-cp39-win32.whl", hash = "sha256:88c0b89ad1cc24a5efbb99ff9ab5db0f9a86e9cc50240177a571fbe9c2860ac2"},
    {file = "numpy-1.21.1-cp39-cp39-win_amd64.whl", hash = "sha256:01721eefe70544d548425a07c80be8377096a54118070b8a62476866d5208e33"},
    {file = "numpy-1.21.1-pp37-pypy37_pp73-manylinux_2_12_x86_64.manylinux2010_x86_64.whl", hash = "sha256:2d4d1de6e6fb3d28781c73fbde702ac97f03d79e4ffd6598b880b2d95d62ead4"},
    {file = "numpy-1.21.1.zip", hash = "sha256:dff4af63638afcc57a3dfb9e4b26d434a7a602d225b42d746ea7fe2edf1342fd"},
]
nvidia-ml-py3 = [
    {file = "nvidia-ml-py3-7.352.0.tar.gz", hash = "sha256:390f02919ee9d73fe63a98c73101061a6b37fa694a793abf56673320f1f51277"},
]
oauthlib = [
    {file = "oauthlib-3.1.1-py2.py3-none-any.whl", hash = "sha256:42bf6354c2ed8c6acb54d971fce6f88193d97297e18602a3a886603f9d7730cc"},
    {file = "oauthlib-3.1.1.tar.gz", hash = "sha256:8f0215fcc533dd8dd1bee6f4c412d4f0cd7297307d43ac61666389e3bc3198a3"},
]
omegaconf = [
    {file = "omegaconf-2.1.1-py3-none-any.whl", hash = "sha256:be93d73eaa2564fbe52d88ee13e3b79f4c6e04876b2f326551a21391f7dc6367"},
    {file = "omegaconf-2.1.1.tar.gz", hash = "sha256:c65e05530369484e074a24038fe31812c73561aa9d916abfd1209e4073136ae5"},
]
opencensus = [
    {file = "opencensus-0.8.0-py2.py3-none-any.whl", hash = "sha256:7a60bdbceb370a379bccad9ea9d1d56fcce650cf12a6d2b129e6880d2632eeab"},
    {file = "opencensus-0.8.0.tar.gz", hash = "sha256:476d99fb82f3807acf566e6c232049dc13e825102be104e6231784abcc1b1a5e"},
]
opencensus-context = [
    {file = "opencensus-context-0.1.2.tar.gz", hash = "sha256:8cf64ce901e6b35f491bd1521e6541676e034c52d00c95500e9364600f835c06"},
    {file = "opencensus_context-0.1.2-py2.py3-none-any.whl", hash = "sha256:8bfb461d18f1dd243420224603c71544d7ac888bb236cf0d0a58545942561478"},
]
packaging = [
    {file = "packaging-21.2-py3-none-any.whl", hash = "sha256:14317396d1e8cdb122989b916fa2c7e9ca8e2be9e8060a6eff75b6b7b4d8a7e0"},
    {file = "packaging-21.2.tar.gz", hash = "sha256:096d689d78ca690e4cd8a89568ba06d07ca097e3306a4381635073ca91479966"},
]
pandas = [
    {file = "pandas-1.3.4-cp310-cp310-macosx_10_9_universal2.whl", hash = "sha256:9707bdc1ea9639c886b4d3be6e2a45812c1ac0c2080f94c31b71c9fa35556f9b"},
    {file = "pandas-1.3.4-cp310-cp310-macosx_11_0_arm64.whl", hash = "sha256:c2f44425594ae85e119459bb5abb0748d76ef01d9c08583a667e3339e134218e"},
    {file = "pandas-1.3.4-cp310-cp310-manylinux_2_17_aarch64.manylinux2014_aarch64.whl", hash = "sha256:372d72a3d8a5f2dbaf566a5fa5fa7f230842ac80f29a931fb4b071502cf86b9a"},
    {file = "pandas-1.3.4-cp310-cp310-manylinux_2_17_x86_64.manylinux2014_x86_64.whl", hash = "sha256:d99d2350adb7b6c3f7f8f0e5dfb7d34ff8dd4bc0a53e62c445b7e43e163fce63"},
    {file = "pandas-1.3.4-cp310-cp310-win_amd64.whl", hash = "sha256:4acc28364863127bca1029fb72228e6f473bb50c32e77155e80b410e2068eeac"},
    {file = "pandas-1.3.4-cp37-cp37m-macosx_10_9_x86_64.whl", hash = "sha256:c2646458e1dce44df9f71a01dc65f7e8fa4307f29e5c0f2f92c97f47a5bf22f5"},
    {file = "pandas-1.3.4-cp37-cp37m-manylinux_2_17_aarch64.manylinux2014_aarch64.whl", hash = "sha256:5298a733e5bfbb761181fd4672c36d0c627320eb999c59c65156c6a90c7e1b4f"},
    {file = "pandas-1.3.4-cp37-cp37m-manylinux_2_17_x86_64.manylinux2014_x86_64.whl", hash = "sha256:22808afb8f96e2269dcc5b846decacb2f526dd0b47baebc63d913bf847317c8f"},
    {file = "pandas-1.3.4-cp37-cp37m-manylinux_2_5_i686.manylinux1_i686.manylinux_2_17_i686.manylinux2014_i686.whl", hash = "sha256:b528e126c13816a4374e56b7b18bfe91f7a7f6576d1aadba5dee6a87a7f479ae"},
    {file = "pandas-1.3.4-cp37-cp37m-win32.whl", hash = "sha256:fe48e4925455c964db914b958f6e7032d285848b7538a5e1b19aeb26ffaea3ec"},
    {file = "pandas-1.3.4-cp37-cp37m-win_amd64.whl", hash = "sha256:eaca36a80acaacb8183930e2e5ad7f71539a66805d6204ea88736570b2876a7b"},
    {file = "pandas-1.3.4-cp38-cp38-macosx_10_9_x86_64.whl", hash = "sha256:42493f8ae67918bf129869abea8204df899902287a7f5eaf596c8e54e0ac7ff4"},
    {file = "pandas-1.3.4-cp38-cp38-manylinux_2_17_aarch64.manylinux2014_aarch64.whl", hash = "sha256:a388960f979665b447f0847626e40f99af8cf191bce9dc571d716433130cb3a7"},
    {file = "pandas-1.3.4-cp38-cp38-manylinux_2_17_x86_64.manylinux2014_x86_64.whl", hash = "sha256:5ba0aac1397e1d7b654fccf263a4798a9e84ef749866060d19e577e927d66e1b"},
    {file = "pandas-1.3.4-cp38-cp38-manylinux_2_5_i686.manylinux1_i686.manylinux_2_17_i686.manylinux2014_i686.whl", hash = "sha256:f567e972dce3bbc3a8076e0b675273b4a9e8576ac629149cf8286ee13c259ae5"},
    {file = "pandas-1.3.4-cp38-cp38-win32.whl", hash = "sha256:c1aa4de4919358c5ef119f6377bc5964b3a7023c23e845d9db7d9016fa0c5b1c"},
    {file = "pandas-1.3.4-cp38-cp38-win_amd64.whl", hash = "sha256:dd324f8ee05925ee85de0ea3f0d66e1362e8c80799eb4eb04927d32335a3e44a"},
    {file = "pandas-1.3.4-cp39-cp39-macosx_10_9_x86_64.whl", hash = "sha256:d47750cf07dee6b55d8423471be70d627314277976ff2edd1381f02d52dbadf9"},
    {file = "pandas-1.3.4-cp39-cp39-manylinux_2_17_aarch64.manylinux2014_aarch64.whl", hash = "sha256:2d1dc09c0013d8faa7474574d61b575f9af6257ab95c93dcf33a14fd8d2c1bab"},
    {file = "pandas-1.3.4-cp39-cp39-manylinux_2_17_x86_64.manylinux2014_x86_64.whl", hash = "sha256:10e10a2527db79af6e830c3d5842a4d60383b162885270f8cffc15abca4ba4a9"},
    {file = "pandas-1.3.4-cp39-cp39-manylinux_2_5_i686.manylinux1_i686.manylinux_2_17_i686.manylinux2014_i686.whl", hash = "sha256:35c77609acd2e4d517da41bae0c11c70d31c87aae8dd1aabd2670906c6d2c143"},
    {file = "pandas-1.3.4-cp39-cp39-win32.whl", hash = "sha256:003ba92db58b71a5f8add604a17a059f3068ef4e8c0c365b088468d0d64935fd"},
    {file = "pandas-1.3.4-cp39-cp39-win_amd64.whl", hash = "sha256:a51528192755f7429c5bcc9e80832c517340317c861318fea9cea081b57c9afd"},
    {file = "pandas-1.3.4.tar.gz", hash = "sha256:a2aa18d3f0b7d538e21932f637fbfe8518d085238b429e4790a35e1e44a96ffc"},
]
parameterized = [
    {file = "parameterized-0.8.1-py2.py3-none-any.whl", hash = "sha256:9cbb0b69a03e8695d68b3399a8a5825200976536fe1cb79db60ed6a4c8c9efe9"},
    {file = "parameterized-0.8.1.tar.gz", hash = "sha256:41bbff37d6186430f77f900d777e5bb6a24928a1c46fb1de692f8b52b8833b5c"},
]
pathtools = [
    {file = "pathtools-0.1.2.tar.gz", hash = "sha256:7c35c5421a39bb82e58018febd90e3b6e5db34c5443aaaf742b3f33d4655f1c0"},
]
pathy = [
    {file = "pathy-0.6.1-py3-none-any.whl", hash = "sha256:25fd04cec6393661113086730ce69c789d121bea83ab1aa18452e8fd42faf29a"},
    {file = "pathy-0.6.1.tar.gz", hash = "sha256:838624441f799a06b446a657e4ecc9ebc3fdd05234397e044a7c87e8f6e76b1c"},
]
platformdirs = [
    {file = "platformdirs-2.4.0-py3-none-any.whl", hash = "sha256:8868bbe3c3c80d42f20156f22e7131d2fb321f5bc86a2a345375c6481a67021d"},
    {file = "platformdirs-2.4.0.tar.gz", hash = "sha256:367a5e80b3d04d2428ffa76d33f124cf11e8fff2acdaa9b43d545f5c7d661ef2"},
]
pluggy = [
    {file = "pluggy-0.13.1-py2.py3-none-any.whl", hash = "sha256:966c145cd83c96502c3c3868f50408687b38434af77734af1e9ca461a4081d2d"},
    {file = "pluggy-0.13.1.tar.gz", hash = "sha256:15b2acde666561e1298d71b523007ed7364de07029219b604cf808bfa1c765b0"},
]
pre-commit = [
    {file = "pre_commit-2.15.0-py2.py3-none-any.whl", hash = "sha256:a4ed01000afcb484d9eb8d504272e642c4c4099bbad3a6b27e519bd6a3e928a6"},
    {file = "pre_commit-2.15.0.tar.gz", hash = "sha256:3c25add78dbdfb6a28a651780d5c311ac40dd17f160eb3954a0c59da40a505a7"},
]
preshed = [
    {file = "preshed-3.0.6-cp310-cp310-macosx_10_9_universal2.whl", hash = "sha256:a9683730127658b531120b4ed5cff1f2a567318ab75e9ab0f22cc84ae1486c23"},
    {file = "preshed-3.0.6-cp310-cp310-manylinux_2_5_x86_64.manylinux1_x86_64.manylinux_2_17_x86_64.manylinux2014_x86_64.whl", hash = "sha256:6c98f725d8478f3ade4ab1ea00f50a92d2d9406d37276bc46fd8bab1d47452c4"},
    {file = "preshed-3.0.6-cp310-cp310-win_amd64.whl", hash = "sha256:ea8aa9610837e907e8442e79300df0a861bfdb4dcaf026a5d9642a688ad04815"},
    {file = "preshed-3.0.6-cp36-cp36m-macosx_10_9_x86_64.whl", hash = "sha256:e03ae3eee961106a517fcd827b5a7c51f7317236b3e665c989054ab8dc381d28"},
    {file = "preshed-3.0.6-cp36-cp36m-manylinux_2_5_x86_64.manylinux1_x86_64.manylinux_2_17_x86_64.manylinux2014_x86_64.whl", hash = "sha256:58661bea8d0d63a648588511407285e43d43627e27f836e30819801fb3c75d70"},
    {file = "preshed-3.0.6-cp36-cp36m-win_amd64.whl", hash = "sha256:5f99837e7353ce1fa81f0074d4b15f36e0af5af60a2a54d4d11e13cb09768a9e"},
    {file = "preshed-3.0.6-cp37-cp37m-macosx_10_9_x86_64.whl", hash = "sha256:8c60a400babfc5b25ba371fda7041be227f7c625e1fb7a43329c2c08fe00a53b"},
    {file = "preshed-3.0.6-cp37-cp37m-manylinux_2_5_x86_64.manylinux1_x86_64.manylinux_2_17_x86_64.manylinux2014_x86_64.whl", hash = "sha256:61b2ea656cb1c38d544cc774f1c2ad1cdab23167b46b35310a7e211d4ba9c6d0"},
    {file = "preshed-3.0.6-cp37-cp37m-win_amd64.whl", hash = "sha256:87e1add41b7f6236a3ccc34788f47ab8682bc28e8a2d369089062e274494c1a0"},
    {file = "preshed-3.0.6-cp38-cp38-macosx_10_9_x86_64.whl", hash = "sha256:a279c138ad1d5be02547b1545254929588414b01571fe637016367f6a1aa11de"},
    {file = "preshed-3.0.6-cp38-cp38-manylinux_2_5_x86_64.manylinux1_x86_64.manylinux_2_17_x86_64.manylinux2014_x86_64.whl", hash = "sha256:3af09f4cfcdaca085fd87dac8107617c4e2bb0ad1458f953841b71e9728287f5"},
    {file = "preshed-3.0.6-cp38-cp38-win_amd64.whl", hash = "sha256:f92e752a868ea2690e1b38c4b775251a145e0fce36b9bdd972539e8271b7a23a"},
    {file = "preshed-3.0.6-cp39-cp39-macosx_10_9_x86_64.whl", hash = "sha256:eaffbc71fdb8625f9aac4fe7e19e20bf318d1421ea05903bebe3e6ffef27b587"},
    {file = "preshed-3.0.6-cp39-cp39-manylinux_2_5_x86_64.manylinux1_x86_64.manylinux_2_17_x86_64.manylinux2014_x86_64.whl", hash = "sha256:cfe1495fcfc7f479de840ddc4f426dbb55351e218ae5c8712c1269183a4d0060"},
    {file = "preshed-3.0.6-cp39-cp39-win_amd64.whl", hash = "sha256:92a8f49d17a63537a8beed48a049b62ef168ca07e0042a5b2bcdf178a1fb5d48"},
    {file = "preshed-3.0.6.tar.gz", hash = "sha256:fb3b7588a3a0f2f2f1bf3fe403361b2b031212b73a37025aea1df7215af3772a"},
]
prometheus-client = [
    {file = "prometheus_client-0.12.0-py2.py3-none-any.whl", hash = "sha256:317453ebabff0a1b02df7f708efbab21e3489e7072b61cb6957230dd004a0af0"},
    {file = "prometheus_client-0.12.0.tar.gz", hash = "sha256:1b12ba48cee33b9b0b9de64a1047cbd3c5f2d0ab6ebcead7ddda613a750ec3c5"},
]
promise = [
    {file = "promise-2.3.tar.gz", hash = "sha256:dfd18337c523ba4b6a58801c164c1904a9d4d1b1747c7d5dbf45b693a49d93d0"},
]
protobuf = [
    {file = "protobuf-3.19.1-cp310-cp310-macosx_10_9_universal2.whl", hash = "sha256:d80f80eb175bf5f1169139c2e0c5ada98b1c098e2b3c3736667f28cbbea39fc8"},
    {file = "protobuf-3.19.1-cp310-cp310-manylinux2014_aarch64.whl", hash = "sha256:a529e7df52204565bcd33738a7a5f288f3d2d37d86caa5d78c458fa5fabbd54d"},
    {file = "protobuf-3.19.1-cp310-cp310-manylinux_2_17_x86_64.manylinux2014_x86_64.whl", hash = "sha256:28ccea56d4dc38d35cd70c43c2da2f40ac0be0a355ef882242e8586c6d66666f"},
    {file = "protobuf-3.19.1-cp36-cp36m-macosx_10_9_x86_64.whl", hash = "sha256:8b30a7de128c46b5ecb343917d9fa737612a6e8280f440874e5cc2ba0d79b8f6"},
    {file = "protobuf-3.19.1-cp36-cp36m-manylinux_2_17_x86_64.manylinux2014_x86_64.whl", hash = "sha256:5935c8ce02e3d89c7900140a8a42b35bc037ec07a6aeb61cc108be8d3c9438a6"},
    {file = "protobuf-3.19.1-cp36-cp36m-win32.whl", hash = "sha256:74f33edeb4f3b7ed13d567881da8e5a92a72b36495d57d696c2ea1ae0cfee80c"},
    {file = "protobuf-3.19.1-cp36-cp36m-win_amd64.whl", hash = "sha256:038daf4fa38a7e818dd61f51f22588d61755160a98db087a046f80d66b855942"},
    {file = "protobuf-3.19.1-cp37-cp37m-macosx_10_9_x86_64.whl", hash = "sha256:8e51561d72efd5bd5c91490af1f13e32bcba8dab4643761eb7de3ce18e64a853"},
    {file = "protobuf-3.19.1-cp37-cp37m-manylinux2014_aarch64.whl", hash = "sha256:6e8ea9173403219239cdfd8d946ed101f2ab6ecc025b0fda0c6c713c35c9981d"},
    {file = "protobuf-3.19.1-cp37-cp37m-manylinux_2_17_x86_64.manylinux2014_x86_64.whl", hash = "sha256:db3532d9f7a6ebbe2392041350437953b6d7a792de10e629c1e4f5a6b1fe1ac6"},
    {file = "protobuf-3.19.1-cp37-cp37m-win32.whl", hash = "sha256:615b426a177780ce381ecd212edc1e0f70db8557ed72560b82096bd36b01bc04"},
    {file = "protobuf-3.19.1-cp37-cp37m-win_amd64.whl", hash = "sha256:d8919368410110633717c406ab5c97e8df5ce93020cfcf3012834f28b1fab1ea"},
    {file = "protobuf-3.19.1-cp38-cp38-macosx_10_9_x86_64.whl", hash = "sha256:71b0250b0cfb738442d60cab68abc166de43411f2a4f791d31378590bfb71bd7"},
    {file = "protobuf-3.19.1-cp38-cp38-manylinux2014_aarch64.whl", hash = "sha256:3cd0458870ea7d1c58e948ac8078f6ba8a7ecc44a57e03032ed066c5bb318089"},
    {file = "protobuf-3.19.1-cp38-cp38-manylinux_2_17_x86_64.manylinux2014_x86_64.whl", hash = "sha256:655264ed0d0efe47a523e2255fc1106a22f6faab7cc46cfe99b5bae085c2a13e"},
    {file = "protobuf-3.19.1-cp38-cp38-win32.whl", hash = "sha256:b691d996c6d0984947c4cf8b7ae2fe372d99b32821d0584f0b90277aa36982d3"},
    {file = "protobuf-3.19.1-cp38-cp38-win_amd64.whl", hash = "sha256:e7e8d2c20921f8da0dea277dfefc6abac05903ceac8e72839b2da519db69206b"},
    {file = "protobuf-3.19.1-cp39-cp39-macosx_10_9_x86_64.whl", hash = "sha256:fd390367fc211cc0ffcf3a9e149dfeca78fecc62adb911371db0cec5c8b7472d"},
    {file = "protobuf-3.19.1-cp39-cp39-manylinux2014_aarch64.whl", hash = "sha256:d83e1ef8cb74009bebee3e61cc84b1c9cd04935b72bca0cbc83217d140424995"},
    {file = "protobuf-3.19.1-cp39-cp39-manylinux_2_17_x86_64.manylinux2014_x86_64.whl", hash = "sha256:36d90676d6f426718463fe382ec6274909337ca6319d375eebd2044e6c6ac560"},
    {file = "protobuf-3.19.1-cp39-cp39-win32.whl", hash = "sha256:e7b24c11df36ee8e0c085e5b0dc560289e4b58804746fb487287dda51410f1e2"},
    {file = "protobuf-3.19.1-cp39-cp39-win_amd64.whl", hash = "sha256:77d2fadcf369b3f22859ab25bd12bb8e98fb11e05d9ff9b7cd45b711c719c002"},
    {file = "protobuf-3.19.1-py2.py3-none-any.whl", hash = "sha256:e813b1c9006b6399308e917ac5d298f345d95bb31f46f02b60cd92970a9afa17"},
    {file = "protobuf-3.19.1.tar.gz", hash = "sha256:62a8e4baa9cb9e064eb62d1002eca820857ab2138440cb4b3ea4243830f94ca7"},
]
psutil = [
    {file = "psutil-5.8.0-cp27-cp27m-macosx_10_9_x86_64.whl", hash = "sha256:0066a82f7b1b37d334e68697faba68e5ad5e858279fd6351c8ca6024e8d6ba64"},
    {file = "psutil-5.8.0-cp27-cp27m-manylinux2010_i686.whl", hash = "sha256:0ae6f386d8d297177fd288be6e8d1afc05966878704dad9847719650e44fc49c"},
    {file = "psutil-5.8.0-cp27-cp27m-manylinux2010_x86_64.whl", hash = "sha256:12d844996d6c2b1d3881cfa6fa201fd635971869a9da945cf6756105af73d2df"},
    {file = "psutil-5.8.0-cp27-cp27mu-manylinux2010_i686.whl", hash = "sha256:02b8292609b1f7fcb34173b25e48d0da8667bc85f81d7476584d889c6e0f2131"},
    {file = "psutil-5.8.0-cp27-cp27mu-manylinux2010_x86_64.whl", hash = "sha256:6ffe81843131ee0ffa02c317186ed1e759a145267d54fdef1bc4ea5f5931ab60"},
    {file = "psutil-5.8.0-cp27-none-win32.whl", hash = "sha256:ea313bb02e5e25224e518e4352af4bf5e062755160f77e4b1767dd5ccb65f876"},
    {file = "psutil-5.8.0-cp27-none-win_amd64.whl", hash = "sha256:5da29e394bdedd9144c7331192e20c1f79283fb03b06e6abd3a8ae45ffecee65"},
    {file = "psutil-5.8.0-cp36-cp36m-macosx_10_9_x86_64.whl", hash = "sha256:74fb2557d1430fff18ff0d72613c5ca30c45cdbfcddd6a5773e9fc1fe9364be8"},
    {file = "psutil-5.8.0-cp36-cp36m-manylinux2010_i686.whl", hash = "sha256:74f2d0be88db96ada78756cb3a3e1b107ce8ab79f65aa885f76d7664e56928f6"},
    {file = "psutil-5.8.0-cp36-cp36m-manylinux2010_x86_64.whl", hash = "sha256:99de3e8739258b3c3e8669cb9757c9a861b2a25ad0955f8e53ac662d66de61ac"},
    {file = "psutil-5.8.0-cp36-cp36m-win32.whl", hash = "sha256:36b3b6c9e2a34b7d7fbae330a85bf72c30b1c827a4366a07443fc4b6270449e2"},
    {file = "psutil-5.8.0-cp36-cp36m-win_amd64.whl", hash = "sha256:52de075468cd394ac98c66f9ca33b2f54ae1d9bff1ef6b67a212ee8f639ec06d"},
    {file = "psutil-5.8.0-cp37-cp37m-macosx_10_9_x86_64.whl", hash = "sha256:c6a5fd10ce6b6344e616cf01cc5b849fa8103fbb5ba507b6b2dee4c11e84c935"},
    {file = "psutil-5.8.0-cp37-cp37m-manylinux2010_i686.whl", hash = "sha256:61f05864b42fedc0771d6d8e49c35f07efd209ade09a5afe6a5059e7bb7bf83d"},
    {file = "psutil-5.8.0-cp37-cp37m-manylinux2010_x86_64.whl", hash = "sha256:0dd4465a039d343925cdc29023bb6960ccf4e74a65ad53e768403746a9207023"},
    {file = "psutil-5.8.0-cp37-cp37m-win32.whl", hash = "sha256:1bff0d07e76114ec24ee32e7f7f8d0c4b0514b3fae93e3d2aaafd65d22502394"},
    {file = "psutil-5.8.0-cp37-cp37m-win_amd64.whl", hash = "sha256:fcc01e900c1d7bee2a37e5d6e4f9194760a93597c97fee89c4ae51701de03563"},
    {file = "psutil-5.8.0-cp38-cp38-macosx_10_9_x86_64.whl", hash = "sha256:6223d07a1ae93f86451d0198a0c361032c4c93ebd4bf6d25e2fb3edfad9571ef"},
    {file = "psutil-5.8.0-cp38-cp38-manylinux2010_i686.whl", hash = "sha256:d225cd8319aa1d3c85bf195c4e07d17d3cd68636b8fc97e6cf198f782f99af28"},
    {file = "psutil-5.8.0-cp38-cp38-manylinux2010_x86_64.whl", hash = "sha256:28ff7c95293ae74bf1ca1a79e8805fcde005c18a122ca983abf676ea3466362b"},
    {file = "psutil-5.8.0-cp38-cp38-win32.whl", hash = "sha256:ce8b867423291cb65cfc6d9c4955ee9bfc1e21fe03bb50e177f2b957f1c2469d"},
    {file = "psutil-5.8.0-cp38-cp38-win_amd64.whl", hash = "sha256:90f31c34d25b1b3ed6c40cdd34ff122b1887a825297c017e4cbd6796dd8b672d"},
    {file = "psutil-5.8.0-cp39-cp39-macosx_10_9_x86_64.whl", hash = "sha256:6323d5d845c2785efb20aded4726636546b26d3b577aded22492908f7c1bdda7"},
    {file = "psutil-5.8.0-cp39-cp39-manylinux2010_i686.whl", hash = "sha256:245b5509968ac0bd179287d91210cd3f37add77dad385ef238b275bad35fa1c4"},
    {file = "psutil-5.8.0-cp39-cp39-manylinux2010_x86_64.whl", hash = "sha256:90d4091c2d30ddd0a03e0b97e6a33a48628469b99585e2ad6bf21f17423b112b"},
    {file = "psutil-5.8.0-cp39-cp39-win32.whl", hash = "sha256:ea372bcc129394485824ae3e3ddabe67dc0b118d262c568b4d2602a7070afdb0"},
    {file = "psutil-5.8.0-cp39-cp39-win_amd64.whl", hash = "sha256:f4634b033faf0d968bb9220dd1c793b897ab7f1189956e1aa9eae752527127d3"},
    {file = "psutil-5.8.0.tar.gz", hash = "sha256:0c9ccb99ab76025f2f0bbecf341d4656e9c1351db8cc8a03ccd62e318ab4b5c6"},
]
py = [
    {file = "py-1.11.0-py2.py3-none-any.whl", hash = "sha256:607c53218732647dff4acdfcd50cb62615cedf612e72d1724fb1a0cc6405b378"},
    {file = "py-1.11.0.tar.gz", hash = "sha256:51c75c4126074b472f746a24399ad32f6053d1b34b68d2fa41e558e6f4a98719"},
]
py-spy = [
    {file = "py_spy-0.3.10-py2.py3-none-macosx_10_7_x86_64.whl", hash = "sha256:2b33826e03054ca1adef151dcb53f0209158418ba1cb527d70ea2e60f82ebd59"},
    {file = "py_spy-0.3.10-py2.py3-none-macosx_10_9_x86_64.macosx_11_0_arm64.macosx_10_9_universal2.whl", hash = "sha256:0912c5f6583773a51dd4305d987ae716258d8286da2baffa5347ea91018d3aaf"},
    {file = "py_spy-0.3.10-py2.py3-none-manylinux_2_17_aarch64.manylinux2014_aarch64.whl", hash = "sha256:48431c8a4ebf1f7806582462c0e67cb9cf2457c1a5e63ab6e1b335fcf560597f"},
    {file = "py_spy-0.3.10-py2.py3-none-manylinux_2_17_armv7l.manylinux2014_armv7l.whl", hash = "sha256:50c9c27194d5393a70a7e5ae21c19c8f0e481adac64d8c21bb06d50980ea4739"},
    {file = "py_spy-0.3.10-py2.py3-none-manylinux_2_5_i686.manylinux1_i686.whl", hash = "sha256:a38cc9c6f209c289478fa3c65ce9a8efe64b9f9c3dadadd475be8f28441d0e90"},
    {file = "py_spy-0.3.10-py2.py3-none-manylinux_2_5_x86_64.manylinux1_x86_64.whl", hash = "sha256:baa6b2f7f5b6ec2c9192eb0046b953969a153ce784f6c4bd96a8a69f4ebeca40"},
    {file = "py_spy-0.3.10-py2.py3-none-win_amd64.whl", hash = "sha256:d52702f0af84602ada3eba2a99c3f4a6a3194aa7629f01a23ad7f0981bc43c3c"},
    {file = "py_spy-0.3.10.tar.gz", hash = "sha256:89a0ce8e2e9981847404e2c32c8117a663e4b5a2070965e93287960d1ae9df4a"},
]
pyarrow = [
    {file = "pyarrow-6.0.0-cp310-cp310-macosx_10_13_universal2.whl", hash = "sha256:c7a6e7e0bf8779e9c3428ced85507541f3da9a0675e2f4781d4eb2c7042cbf81"},
    {file = "pyarrow-6.0.0-cp310-cp310-macosx_10_13_x86_64.whl", hash = "sha256:7a683f71b848eb6310b4ec48c0def55dac839e9994c1ac874c9b2d3d5625def1"},
    {file = "pyarrow-6.0.0-cp310-cp310-macosx_10_9_x86_64.whl", hash = "sha256:5144bd9db2920c7cb566c96462d62443cc239104f94771d110f74393f2fb42a2"},
    {file = "pyarrow-6.0.0-cp310-cp310-macosx_11_0_arm64.whl", hash = "sha256:ed0be080cf595ea15ff1c9ff4097bbf1fcc4b50847d98c0a3c0412fbc6ede7e9"},
    {file = "pyarrow-6.0.0-cp310-cp310-manylinux_2_12_x86_64.manylinux2010_x86_64.whl", hash = "sha256:072c1a0fca4509eefd7d018b78542fb7e5c63aaf5698f1c0a6e45628ae17ba44"},
    {file = "pyarrow-6.0.0-cp310-cp310-manylinux_2_17_aarch64.manylinux2014_aarch64.whl", hash = "sha256:a5bed4f948c032c40597302e9bdfa65f62295240306976ecbe43a54924c6f94f"},
    {file = "pyarrow-6.0.0-cp310-cp310-manylinux_2_17_x86_64.manylinux2014_x86_64.whl", hash = "sha256:465f87fa0be0b2928b2beeba22b5813a0203fb05d90fd8563eea48e08ecc030e"},
    {file = "pyarrow-6.0.0-cp310-cp310-win_amd64.whl", hash = "sha256:ddf2e6e3b321adaaf716f2d5af8e92d205a9671e0cb7c0779710a567fd1dd580"},
    {file = "pyarrow-6.0.0-cp36-cp36m-macosx_10_13_x86_64.whl", hash = "sha256:0204e80777ab8f4e9abd3a765a8ec07ed1e3c4630bacda50d2ce212ef0f3826f"},
    {file = "pyarrow-6.0.0-cp36-cp36m-macosx_10_9_x86_64.whl", hash = "sha256:82fe80309e01acf29e3943a1f6d3c98ec109fe1d356bc1ac37d639bcaadcf684"},
    {file = "pyarrow-6.0.0-cp36-cp36m-manylinux_2_12_x86_64.manylinux2010_x86_64.whl", hash = "sha256:281ce5fa03621d786a9beb514abb09846db7f0221b50eabf543caa24037eaacd"},
    {file = "pyarrow-6.0.0-cp36-cp36m-manylinux_2_17_aarch64.manylinux2014_aarch64.whl", hash = "sha256:5408fa8d623e66a0445f3fb0e4027fd219bf99bfb57422d543d7b7876e2c5b55"},
    {file = "pyarrow-6.0.0-cp36-cp36m-manylinux_2_17_x86_64.manylinux2014_x86_64.whl", hash = "sha256:a19e58dfb04e451cd8b7bdec3ac8848373b95dfc53492c9a69789aa9074a3c1b"},
    {file = "pyarrow-6.0.0-cp36-cp36m-win_amd64.whl", hash = "sha256:b86d175262db1eb46afdceb36d459409eb6f8e532d3dec162f8bf572c7f57623"},
    {file = "pyarrow-6.0.0-cp37-cp37m-macosx_10_13_x86_64.whl", hash = "sha256:2d2c681659396c745e4f1988d5dd41dcc3ad557bb8d4a8c2e44030edafc08a91"},
    {file = "pyarrow-6.0.0-cp37-cp37m-macosx_10_9_x86_64.whl", hash = "sha256:5c666bc6a1cebf01206e2dc1ab05f25f39f35d3a499e0ef5cd635225e07306ca"},
    {file = "pyarrow-6.0.0-cp37-cp37m-manylinux_2_12_x86_64.manylinux2010_x86_64.whl", hash = "sha256:8d41dfb09ba9236cca6245f33088eb42f3c54023da281139241e0f9f3b4b754e"},
    {file = "pyarrow-6.0.0-cp37-cp37m-manylinux_2_17_aarch64.manylinux2014_aarch64.whl", hash = "sha256:477c746ef42c039348a288584800e299456c80c5691401bb9b19aa9c02a427b7"},
    {file = "pyarrow-6.0.0-cp37-cp37m-manylinux_2_17_x86_64.manylinux2014_x86_64.whl", hash = "sha256:1c38263ea438a1666b13372e7565450cfeec32dbcd1c2595749476a58465eaec"},
    {file = "pyarrow-6.0.0-cp37-cp37m-win_amd64.whl", hash = "sha256:e81508239a71943759cee272ce625ae208092dd36ef2c6713fccee30bbcf52bb"},
    {file = "pyarrow-6.0.0-cp38-cp38-macosx_10_13_x86_64.whl", hash = "sha256:a50d2f77b86af38ceabf45617208b9105d20e7a5eebc584e7c8c0acededd82ce"},
    {file = "pyarrow-6.0.0-cp38-cp38-macosx_10_9_x86_64.whl", hash = "sha256:fbda7595f24a639bcef3419ecfac17216efacb09f7b0f1b4c4c97f900d65ca0e"},
    {file = "pyarrow-6.0.0-cp38-cp38-macosx_11_0_arm64.whl", hash = "sha256:bf3400780c4d3c9cb43b1e8a1aaf2e1b7199a0572d0a645529d2784e4d0d8497"},
    {file = "pyarrow-6.0.0-cp38-cp38-manylinux_2_12_x86_64.manylinux2010_x86_64.whl", hash = "sha256:15dc0d673d3f865ca63c877bd7a2eced70b0a08969fb733a28247134b8a1f18b"},
    {file = "pyarrow-6.0.0-cp38-cp38-manylinux_2_17_aarch64.manylinux2014_aarch64.whl", hash = "sha256:6a1d9a2f4ee812ed0bd4182cabef99ea914ac297274f0de086f2488093d284ef"},
    {file = "pyarrow-6.0.0-cp38-cp38-manylinux_2_17_x86_64.manylinux2014_x86_64.whl", hash = "sha256:d046dc78a9337baa6415be915c5a16222505233e238a1017f368243c89817eea"},
    {file = "pyarrow-6.0.0-cp38-cp38-win_amd64.whl", hash = "sha256:ea64a48a85c631eb2a0ea13ccdec5143c85b5897836b16331ee4289d27a57247"},
    {file = "pyarrow-6.0.0-cp39-cp39-macosx_10_13_universal2.whl", hash = "sha256:cc1d4a70efd583befe92d4ea6f74ed2e0aa31ccdde767cd5cae8e77c65a1c2d4"},
    {file = "pyarrow-6.0.0-cp39-cp39-macosx_10_13_x86_64.whl", hash = "sha256:004185e0babc6f3c3fba6ba4f106e406a0113d0f82bb9ad9a8571a1978c45d04"},
    {file = "pyarrow-6.0.0-cp39-cp39-macosx_10_9_x86_64.whl", hash = "sha256:8c23f8cdecd3d9e49f9b0f9a651ae5549d1d32fd4901fb1bdc2d327edfba844f"},
    {file = "pyarrow-6.0.0-cp39-cp39-macosx_11_0_arm64.whl", hash = "sha256:fb701ec4a94b92102606d4e88f0b8eba34f09a5ad8e014eaa4af76f42b7f62ae"},
    {file = "pyarrow-6.0.0-cp39-cp39-manylinux_2_12_x86_64.manylinux2010_x86_64.whl", hash = "sha256:da7860688c33ca88ac05f1a487d32d96d9caa091412496c35f3d1d832145675a"},
    {file = "pyarrow-6.0.0-cp39-cp39-manylinux_2_17_aarch64.manylinux2014_aarch64.whl", hash = "sha256:ac941a147d14993987cc8b605b721735a34b3e54d167302501fb4db1ad7382c7"},
    {file = "pyarrow-6.0.0-cp39-cp39-manylinux_2_17_x86_64.manylinux2014_x86_64.whl", hash = "sha256:6163d82cca7541774b00503c295fe86a1722820eddb958b57f091bb6f5b0a6db"},
    {file = "pyarrow-6.0.0-cp39-cp39-win_amd64.whl", hash = "sha256:376c4b5f248ae63df21fe15c194e9013753164be2d38f4b3fb8bde63ac5a1958"},
    {file = "pyarrow-6.0.0.tar.gz", hash = "sha256:5be62679201c441356d3f2a739895dcc8d4d299f2a6eabcd2163bfb6a898abba"},
]
pyasn1 = [
    {file = "pyasn1-0.4.8-py2.4.egg", hash = "sha256:fec3e9d8e36808a28efb59b489e4528c10ad0f480e57dcc32b4de5c9d8c9fdf3"},
    {file = "pyasn1-0.4.8-py2.5.egg", hash = "sha256:0458773cfe65b153891ac249bcf1b5f8f320b7c2ce462151f8fa74de8934becf"},
    {file = "pyasn1-0.4.8-py2.6.egg", hash = "sha256:5c9414dcfede6e441f7e8f81b43b34e834731003427e5b09e4e00e3172a10f00"},
    {file = "pyasn1-0.4.8-py2.7.egg", hash = "sha256:6e7545f1a61025a4e58bb336952c5061697da694db1cae97b116e9c46abcf7c8"},
    {file = "pyasn1-0.4.8-py2.py3-none-any.whl", hash = "sha256:39c7e2ec30515947ff4e87fb6f456dfc6e84857d34be479c9d4a4ba4bf46aa5d"},
    {file = "pyasn1-0.4.8-py3.1.egg", hash = "sha256:78fa6da68ed2727915c4767bb386ab32cdba863caa7dbe473eaae45f9959da86"},
    {file = "pyasn1-0.4.8-py3.2.egg", hash = "sha256:08c3c53b75eaa48d71cf8c710312316392ed40899cb34710d092e96745a358b7"},
    {file = "pyasn1-0.4.8-py3.3.egg", hash = "sha256:03840c999ba71680a131cfaee6fab142e1ed9bbd9c693e285cc6aca0d555e576"},
    {file = "pyasn1-0.4.8-py3.4.egg", hash = "sha256:7ab8a544af125fb704feadb008c99a88805126fb525280b2270bb25cc1d78a12"},
    {file = "pyasn1-0.4.8-py3.5.egg", hash = "sha256:e89bf84b5437b532b0803ba5c9a5e054d21fec423a89952a74f87fa2c9b7bce2"},
    {file = "pyasn1-0.4.8-py3.6.egg", hash = "sha256:014c0e9976956a08139dc0712ae195324a75e142284d5f87f1a87ee1b068a359"},
    {file = "pyasn1-0.4.8-py3.7.egg", hash = "sha256:99fcc3c8d804d1bc6d9a099921e39d827026409a58f2a720dcdb89374ea0c776"},
    {file = "pyasn1-0.4.8.tar.gz", hash = "sha256:aef77c9fb94a3ac588e87841208bdec464471d9871bd5050a287cc9a475cd0ba"},
]
pyasn1-modules = [
    {file = "pyasn1-modules-0.2.8.tar.gz", hash = "sha256:905f84c712230b2c592c19470d3ca8d552de726050d1d1716282a1f6146be65e"},
    {file = "pyasn1_modules-0.2.8-py2.4.egg", hash = "sha256:0fe1b68d1e486a1ed5473f1302bd991c1611d319bba158e98b106ff86e1d7199"},
    {file = "pyasn1_modules-0.2.8-py2.5.egg", hash = "sha256:fe0644d9ab041506b62782e92b06b8c68cca799e1a9636ec398675459e031405"},
    {file = "pyasn1_modules-0.2.8-py2.6.egg", hash = "sha256:a99324196732f53093a84c4369c996713eb8c89d360a496b599fb1a9c47fc3eb"},
    {file = "pyasn1_modules-0.2.8-py2.7.egg", hash = "sha256:0845a5582f6a02bb3e1bde9ecfc4bfcae6ec3210dd270522fee602365430c3f8"},
    {file = "pyasn1_modules-0.2.8-py2.py3-none-any.whl", hash = "sha256:a50b808ffeb97cb3601dd25981f6b016cbb3d31fbf57a8b8a87428e6158d0c74"},
    {file = "pyasn1_modules-0.2.8-py3.1.egg", hash = "sha256:f39edd8c4ecaa4556e989147ebf219227e2cd2e8a43c7e7fcb1f1c18c5fd6a3d"},
    {file = "pyasn1_modules-0.2.8-py3.2.egg", hash = "sha256:b80486a6c77252ea3a3e9b1e360bc9cf28eaac41263d173c032581ad2f20fe45"},
    {file = "pyasn1_modules-0.2.8-py3.3.egg", hash = "sha256:65cebbaffc913f4fe9e4808735c95ea22d7a7775646ab690518c056784bc21b4"},
    {file = "pyasn1_modules-0.2.8-py3.4.egg", hash = "sha256:15b7c67fabc7fc240d87fb9aabf999cf82311a6d6fb2c70d00d3d0604878c811"},
    {file = "pyasn1_modules-0.2.8-py3.5.egg", hash = "sha256:426edb7a5e8879f1ec54a1864f16b882c2837bfd06eee62f2c982315ee2473ed"},
    {file = "pyasn1_modules-0.2.8-py3.6.egg", hash = "sha256:cbac4bc38d117f2a49aeedec4407d23e8866ea4ac27ff2cf7fb3e5b570df19e0"},
    {file = "pyasn1_modules-0.2.8-py3.7.egg", hash = "sha256:c29a5e5cc7a3f05926aff34e097e84f8589cd790ce0ed41b67aed6857b26aafd"},
]
pybind11 = [
    {file = "pybind11-2.6.1-py2.py3-none-any.whl", hash = "sha256:c3691da74b670a4850dec30c1145a0dad53a50eeca78b7e7cdc855b5c98fd32d"},
    {file = "pybind11-2.6.1.tar.gz", hash = "sha256:ab7e60a520fe6ae25eca939191bb2ac416cd58478ce754740238a8bf1af18934"},
]
pydantic = [
    {file = "pydantic-1.8.2-cp36-cp36m-macosx_10_9_x86_64.whl", hash = "sha256:05ddfd37c1720c392f4e0d43c484217b7521558302e7069ce8d318438d297739"},
    {file = "pydantic-1.8.2-cp36-cp36m-manylinux1_i686.whl", hash = "sha256:a7c6002203fe2c5a1b5cbb141bb85060cbff88c2d78eccbc72d97eb7022c43e4"},
    {file = "pydantic-1.8.2-cp36-cp36m-manylinux2014_i686.whl", hash = "sha256:589eb6cd6361e8ac341db97602eb7f354551482368a37f4fd086c0733548308e"},
    {file = "pydantic-1.8.2-cp36-cp36m-manylinux2014_x86_64.whl", hash = "sha256:10e5622224245941efc193ad1d159887872776df7a8fd592ed746aa25d071840"},
    {file = "pydantic-1.8.2-cp36-cp36m-win_amd64.whl", hash = "sha256:99a9fc39470010c45c161a1dc584997f1feb13f689ecf645f59bb4ba623e586b"},
    {file = "pydantic-1.8.2-cp37-cp37m-macosx_10_9_x86_64.whl", hash = "sha256:a83db7205f60c6a86f2c44a61791d993dff4b73135df1973ecd9eed5ea0bda20"},
    {file = "pydantic-1.8.2-cp37-cp37m-manylinux1_i686.whl", hash = "sha256:41b542c0b3c42dc17da70554bc6f38cbc30d7066d2c2815a94499b5684582ecb"},
    {file = "pydantic-1.8.2-cp37-cp37m-manylinux2014_i686.whl", hash = "sha256:ea5cb40a3b23b3265f6325727ddfc45141b08ed665458be8c6285e7b85bd73a1"},
    {file = "pydantic-1.8.2-cp37-cp37m-manylinux2014_x86_64.whl", hash = "sha256:18b5ea242dd3e62dbf89b2b0ec9ba6c7b5abaf6af85b95a97b00279f65845a23"},
    {file = "pydantic-1.8.2-cp37-cp37m-win_amd64.whl", hash = "sha256:234a6c19f1c14e25e362cb05c68afb7f183eb931dd3cd4605eafff055ebbf287"},
    {file = "pydantic-1.8.2-cp38-cp38-macosx_10_9_x86_64.whl", hash = "sha256:021ea0e4133e8c824775a0cfe098677acf6fa5a3cbf9206a376eed3fc09302cd"},
    {file = "pydantic-1.8.2-cp38-cp38-manylinux1_i686.whl", hash = "sha256:e710876437bc07bd414ff453ac8ec63d219e7690128d925c6e82889d674bb505"},
    {file = "pydantic-1.8.2-cp38-cp38-manylinux2014_i686.whl", hash = "sha256:ac8eed4ca3bd3aadc58a13c2aa93cd8a884bcf21cb019f8cfecaae3b6ce3746e"},
    {file = "pydantic-1.8.2-cp38-cp38-manylinux2014_x86_64.whl", hash = "sha256:4a03cbbe743e9c7247ceae6f0d8898f7a64bb65800a45cbdc52d65e370570820"},
    {file = "pydantic-1.8.2-cp38-cp38-win_amd64.whl", hash = "sha256:8621559dcf5afacf0069ed194278f35c255dc1a1385c28b32dd6c110fd6531b3"},
    {file = "pydantic-1.8.2-cp39-cp39-macosx_10_9_x86_64.whl", hash = "sha256:8b223557f9510cf0bfd8b01316bf6dd281cf41826607eada99662f5e4963f316"},
    {file = "pydantic-1.8.2-cp39-cp39-manylinux1_i686.whl", hash = "sha256:244ad78eeb388a43b0c927e74d3af78008e944074b7d0f4f696ddd5b2af43c62"},
    {file = "pydantic-1.8.2-cp39-cp39-manylinux2014_i686.whl", hash = "sha256:05ef5246a7ffd2ce12a619cbb29f3307b7c4509307b1b49f456657b43529dc6f"},
    {file = "pydantic-1.8.2-cp39-cp39-manylinux2014_x86_64.whl", hash = "sha256:54cd5121383f4a461ff7644c7ca20c0419d58052db70d8791eacbbe31528916b"},
    {file = "pydantic-1.8.2-cp39-cp39-win_amd64.whl", hash = "sha256:4be75bebf676a5f0f87937c6ddb061fa39cbea067240d98e298508c1bda6f3f3"},
    {file = "pydantic-1.8.2-py3-none-any.whl", hash = "sha256:fec866a0b59f372b7e776f2d7308511784dace622e0992a0b59ea3ccee0ae833"},
    {file = "pydantic-1.8.2.tar.gz", hash = "sha256:26464e57ccaafe72b7ad156fdaa4e9b9ef051f69e175dbbb463283000c05ab7b"},
]
pydeprecate = [
    {file = "pyDeprecate-0.3.1-py3-none-any.whl", hash = "sha256:b5dd8c4c0535854b6a52936d1256883a940e3b02006fc7118b53027c0acde181"},
    {file = "pyDeprecate-0.3.1.tar.gz", hash = "sha256:fa26870924d3475621c344045c2c01a16ba034113a902600c78e75b3fac5f72c"},
]
pygments = [
    {file = "Pygments-2.10.0-py3-none-any.whl", hash = "sha256:b8e67fe6af78f492b3c4b3e2970c0624cbf08beb1e493b2c99b9fa1b67a20380"},
    {file = "Pygments-2.10.0.tar.gz", hash = "sha256:f398865f7eb6874156579fdf36bc840a03cab64d1cde9e93d68f46a425ec52c6"},
]
pyparsing = [
    {file = "pyparsing-2.4.7-py2.py3-none-any.whl", hash = "sha256:ef9d7589ef3c200abe66653d3f1ab1033c3c419ae9b9bdb1240a85b024efc88b"},
    {file = "pyparsing-2.4.7.tar.gz", hash = "sha256:c203ec8783bf771a155b207279b9bccb8dea02d8f0c9e5f8ead507bc3246ecc1"},
]
pyrsistent = [
    {file = "pyrsistent-0.18.0-cp36-cp36m-macosx_10_9_x86_64.whl", hash = "sha256:f4c8cabb46ff8e5d61f56a037974228e978f26bfefce4f61a4b1ac0ba7a2ab72"},
    {file = "pyrsistent-0.18.0-cp36-cp36m-manylinux1_i686.whl", hash = "sha256:da6e5e818d18459fa46fac0a4a4e543507fe1110e808101277c5a2b5bab0cd2d"},
    {file = "pyrsistent-0.18.0-cp36-cp36m-manylinux1_x86_64.whl", hash = "sha256:5e4395bbf841693eaebaa5bb5c8f5cdbb1d139e07c975c682ec4e4f8126e03d2"},
    {file = "pyrsistent-0.18.0-cp36-cp36m-win32.whl", hash = "sha256:527be2bfa8dc80f6f8ddd65242ba476a6c4fb4e3aedbf281dfbac1b1ed4165b1"},
    {file = "pyrsistent-0.18.0-cp36-cp36m-win_amd64.whl", hash = "sha256:2aaf19dc8ce517a8653746d98e962ef480ff34b6bc563fc067be6401ffb457c7"},
    {file = "pyrsistent-0.18.0-cp37-cp37m-macosx_10_9_x86_64.whl", hash = "sha256:58a70d93fb79dc585b21f9d72487b929a6fe58da0754fa4cb9f279bb92369396"},
    {file = "pyrsistent-0.18.0-cp37-cp37m-manylinux1_i686.whl", hash = "sha256:4916c10896721e472ee12c95cdc2891ce5890898d2f9907b1b4ae0f53588b710"},
    {file = "pyrsistent-0.18.0-cp37-cp37m-manylinux1_x86_64.whl", hash = "sha256:73ff61b1411e3fb0ba144b8f08d6749749775fe89688093e1efef9839d2dcc35"},
    {file = "pyrsistent-0.18.0-cp37-cp37m-win32.whl", hash = "sha256:b29b869cf58412ca5738d23691e96d8aff535e17390128a1a52717c9a109da4f"},
    {file = "pyrsistent-0.18.0-cp37-cp37m-win_amd64.whl", hash = "sha256:097b96f129dd36a8c9e33594e7ebb151b1515eb52cceb08474c10a5479e799f2"},
    {file = "pyrsistent-0.18.0-cp38-cp38-macosx_10_9_x86_64.whl", hash = "sha256:772e94c2c6864f2cd2ffbe58bb3bdefbe2a32afa0acb1a77e472aac831f83427"},
    {file = "pyrsistent-0.18.0-cp38-cp38-manylinux1_i686.whl", hash = "sha256:c1a9ff320fa699337e05edcaae79ef8c2880b52720bc031b219e5b5008ebbdef"},
    {file = "pyrsistent-0.18.0-cp38-cp38-manylinux1_x86_64.whl", hash = "sha256:cd3caef37a415fd0dae6148a1b6957a8c5f275a62cca02e18474608cb263640c"},
    {file = "pyrsistent-0.18.0-cp38-cp38-win32.whl", hash = "sha256:e79d94ca58fcafef6395f6352383fa1a76922268fa02caa2272fff501c2fdc78"},
    {file = "pyrsistent-0.18.0-cp38-cp38-win_amd64.whl", hash = "sha256:a0c772d791c38bbc77be659af29bb14c38ced151433592e326361610250c605b"},
    {file = "pyrsistent-0.18.0-cp39-cp39-macosx_10_9_x86_64.whl", hash = "sha256:d5ec194c9c573aafaceebf05fc400656722793dac57f254cd4741f3c27ae57b4"},
    {file = "pyrsistent-0.18.0-cp39-cp39-manylinux1_i686.whl", hash = "sha256:6b5eed00e597b5b5773b4ca30bd48a5774ef1e96f2a45d105db5b4ebb4bca680"},
    {file = "pyrsistent-0.18.0-cp39-cp39-manylinux1_x86_64.whl", hash = "sha256:48578680353f41dca1ca3dc48629fb77dfc745128b56fc01096b2530c13fd426"},
    {file = "pyrsistent-0.18.0-cp39-cp39-win32.whl", hash = "sha256:f3ef98d7b76da5eb19c37fda834d50262ff9167c65658d1d8f974d2e4d90676b"},
    {file = "pyrsistent-0.18.0-cp39-cp39-win_amd64.whl", hash = "sha256:404e1f1d254d314d55adb8d87f4f465c8693d6f902f67eb6ef5b4526dc58e6ea"},
    {file = "pyrsistent-0.18.0.tar.gz", hash = "sha256:773c781216f8c2900b42a7b638d5b517bb134ae1acbebe4d1e8f1f41ea60eb4b"},
]
pysbd = [
    {file = "pysbd-0.3.4-py3-none-any.whl", hash = "sha256:cd838939b7b0b185fcf86b0baf6636667dfb6e474743beeff878e9f42e022953"},
]
pysocks = [
    {file = "PySocks-1.7.1-py27-none-any.whl", hash = "sha256:08e69f092cc6dbe92a0fdd16eeb9b9ffbc13cadfe5ca4c7bd92ffb078b293299"},
    {file = "PySocks-1.7.1-py3-none-any.whl", hash = "sha256:2725bd0a9925919b9b51739eea5f9e2bae91e83288108a9ad338b2e3a4435ee5"},
    {file = "PySocks-1.7.1.tar.gz", hash = "sha256:3f8804571ebe159c380ac6de37643bb4685970655d3bba243530d6558b799aa0"},
]
pytest = [
    {file = "pytest-5.4.3-py3-none-any.whl", hash = "sha256:5c0db86b698e8f170ba4582a492248919255fcd4c79b1ee64ace34301fb589a1"},
    {file = "pytest-5.4.3.tar.gz", hash = "sha256:7979331bfcba207414f5e1263b5a0f8f521d0f457318836a7355531ed1a4c7d8"},
]
python-dateutil = [
    {file = "python-dateutil-2.8.2.tar.gz", hash = "sha256:0123cacc1627ae19ddf3c27a5de5bd67ee4586fbdd6440d9748f8abb483d3e86"},
    {file = "python_dateutil-2.8.2-py2.py3-none-any.whl", hash = "sha256:961d03dc3453ebbc59dbdea9e4e11c5651520a876d0f4db161e8674aae935da9"},
]
pytorch-lightning = [
    {file = "pytorch-lightning-1.5.1.tar.gz", hash = "sha256:bcafb73777de7e2f4b8c3ab9a774021b72d985c98ddb545f133a873c42f3eb29"},
    {file = "pytorch_lightning-1.5.1-py3-none-any.whl", hash = "sha256:729e47c868831c344100450d7858ae6c5c7764f60ebb953b4bdb4c9060a48313"},
]
pytz = [
    {file = "pytz-2021.3-py2.py3-none-any.whl", hash = "sha256:3672058bc3453457b622aab7a1c3bfd5ab0bdae451512f6cf25f64ed37f5b87c"},
    {file = "pytz-2021.3.tar.gz", hash = "sha256:acad2d8b20a1af07d4e4c9d2e9285c5ed9104354062f275f3fcd88dcef4f1326"},
]
pyyaml = [
    {file = "PyYAML-6.0-cp310-cp310-macosx_10_9_x86_64.whl", hash = "sha256:d4db7c7aef085872ef65a8fd7d6d09a14ae91f691dec3e87ee5ee0539d516f53"},
    {file = "PyYAML-6.0-cp310-cp310-macosx_11_0_arm64.whl", hash = "sha256:9df7ed3b3d2e0ecfe09e14741b857df43adb5a3ddadc919a2d94fbdf78fea53c"},
    {file = "PyYAML-6.0-cp310-cp310-manylinux_2_17_aarch64.manylinux2014_aarch64.whl", hash = "sha256:77f396e6ef4c73fdc33a9157446466f1cff553d979bd00ecb64385760c6babdc"},
    {file = "PyYAML-6.0-cp310-cp310-manylinux_2_17_s390x.manylinux2014_s390x.whl", hash = "sha256:a80a78046a72361de73f8f395f1f1e49f956c6be882eed58505a15f3e430962b"},
    {file = "PyYAML-6.0-cp310-cp310-manylinux_2_5_x86_64.manylinux1_x86_64.manylinux_2_12_x86_64.manylinux2010_x86_64.whl", hash = "sha256:f84fbc98b019fef2ee9a1cb3ce93e3187a6df0b2538a651bfb890254ba9f90b5"},
    {file = "PyYAML-6.0-cp310-cp310-win32.whl", hash = "sha256:2cd5df3de48857ed0544b34e2d40e9fac445930039f3cfe4bcc592a1f836d513"},
    {file = "PyYAML-6.0-cp310-cp310-win_amd64.whl", hash = "sha256:daf496c58a8c52083df09b80c860005194014c3698698d1a57cbcfa182142a3a"},
    {file = "PyYAML-6.0-cp36-cp36m-macosx_10_9_x86_64.whl", hash = "sha256:897b80890765f037df3403d22bab41627ca8811ae55e9a722fd0392850ec4d86"},
    {file = "PyYAML-6.0-cp36-cp36m-manylinux_2_17_aarch64.manylinux2014_aarch64.whl", hash = "sha256:50602afada6d6cbfad699b0c7bb50d5ccffa7e46a3d738092afddc1f9758427f"},
    {file = "PyYAML-6.0-cp36-cp36m-manylinux_2_17_s390x.manylinux2014_s390x.whl", hash = "sha256:48c346915c114f5fdb3ead70312bd042a953a8ce5c7106d5bfb1a5254e47da92"},
    {file = "PyYAML-6.0-cp36-cp36m-manylinux_2_5_x86_64.manylinux1_x86_64.manylinux_2_12_x86_64.manylinux2010_x86_64.whl", hash = "sha256:98c4d36e99714e55cfbaaee6dd5badbc9a1ec339ebfc3b1f52e293aee6bb71a4"},
    {file = "PyYAML-6.0-cp36-cp36m-win32.whl", hash = "sha256:0283c35a6a9fbf047493e3a0ce8d79ef5030852c51e9d911a27badfde0605293"},
    {file = "PyYAML-6.0-cp36-cp36m-win_amd64.whl", hash = "sha256:07751360502caac1c067a8132d150cf3d61339af5691fe9e87803040dbc5db57"},
    {file = "PyYAML-6.0-cp37-cp37m-macosx_10_9_x86_64.whl", hash = "sha256:819b3830a1543db06c4d4b865e70ded25be52a2e0631ccd2f6a47a2822f2fd7c"},
    {file = "PyYAML-6.0-cp37-cp37m-manylinux_2_17_aarch64.manylinux2014_aarch64.whl", hash = "sha256:473f9edb243cb1935ab5a084eb238d842fb8f404ed2193a915d1784b5a6b5fc0"},
    {file = "PyYAML-6.0-cp37-cp37m-manylinux_2_17_s390x.manylinux2014_s390x.whl", hash = "sha256:0ce82d761c532fe4ec3f87fc45688bdd3a4c1dc5e0b4a19814b9009a29baefd4"},
    {file = "PyYAML-6.0-cp37-cp37m-manylinux_2_5_x86_64.manylinux1_x86_64.manylinux_2_12_x86_64.manylinux2010_x86_64.whl", hash = "sha256:231710d57adfd809ef5d34183b8ed1eeae3f76459c18fb4a0b373ad56bedcdd9"},
    {file = "PyYAML-6.0-cp37-cp37m-win32.whl", hash = "sha256:c5687b8d43cf58545ade1fe3e055f70eac7a5a1a0bf42824308d868289a95737"},
    {file = "PyYAML-6.0-cp37-cp37m-win_amd64.whl", hash = "sha256:d15a181d1ecd0d4270dc32edb46f7cb7733c7c508857278d3d378d14d606db2d"},
    {file = "PyYAML-6.0-cp38-cp38-macosx_10_9_x86_64.whl", hash = "sha256:0b4624f379dab24d3725ffde76559cff63d9ec94e1736b556dacdfebe5ab6d4b"},
    {file = "PyYAML-6.0-cp38-cp38-manylinux_2_17_aarch64.manylinux2014_aarch64.whl", hash = "sha256:213c60cd50106436cc818accf5baa1aba61c0189ff610f64f4a3e8c6726218ba"},
    {file = "PyYAML-6.0-cp38-cp38-manylinux_2_17_s390x.manylinux2014_s390x.whl", hash = "sha256:9fa600030013c4de8165339db93d182b9431076eb98eb40ee068700c9c813e34"},
    {file = "PyYAML-6.0-cp38-cp38-manylinux_2_5_x86_64.manylinux1_x86_64.manylinux_2_12_x86_64.manylinux2010_x86_64.whl", hash = "sha256:277a0ef2981ca40581a47093e9e2d13b3f1fbbeffae064c1d21bfceba2030287"},
    {file = "PyYAML-6.0-cp38-cp38-win32.whl", hash = "sha256:d4eccecf9adf6fbcc6861a38015c2a64f38b9d94838ac1810a9023a0609e1b78"},
    {file = "PyYAML-6.0-cp38-cp38-win_amd64.whl", hash = "sha256:1e4747bc279b4f613a09eb64bba2ba602d8a6664c6ce6396a4d0cd413a50ce07"},
    {file = "PyYAML-6.0-cp39-cp39-macosx_10_9_x86_64.whl", hash = "sha256:055d937d65826939cb044fc8c9b08889e8c743fdc6a32b33e2390f66013e449b"},
    {file = "PyYAML-6.0-cp39-cp39-macosx_11_0_arm64.whl", hash = "sha256:e61ceaab6f49fb8bdfaa0f92c4b57bcfbea54c09277b1b4f7ac376bfb7a7c174"},
    {file = "PyYAML-6.0-cp39-cp39-manylinux_2_17_aarch64.manylinux2014_aarch64.whl", hash = "sha256:d67d839ede4ed1b28a4e8909735fc992a923cdb84e618544973d7dfc71540803"},
    {file = "PyYAML-6.0-cp39-cp39-manylinux_2_17_s390x.manylinux2014_s390x.whl", hash = "sha256:cba8c411ef271aa037d7357a2bc8f9ee8b58b9965831d9e51baf703280dc73d3"},
    {file = "PyYAML-6.0-cp39-cp39-manylinux_2_5_x86_64.manylinux1_x86_64.manylinux_2_12_x86_64.manylinux2010_x86_64.whl", hash = "sha256:40527857252b61eacd1d9af500c3337ba8deb8fc298940291486c465c8b46ec0"},
    {file = "PyYAML-6.0-cp39-cp39-win32.whl", hash = "sha256:b5b9eccad747aabaaffbc6064800670f0c297e52c12754eb1d976c57e4f74dcb"},
    {file = "PyYAML-6.0-cp39-cp39-win_amd64.whl", hash = "sha256:b3d267842bf12586ba6c734f89d1f5b871df0273157918b0ccefa29deb05c21c"},
    {file = "PyYAML-6.0.tar.gz", hash = "sha256:68fb519c14306fec9720a2a5b45bc9f0c8d1b9c72adf45c37baedfcd949c35a2"},
]
ray = [
    {file = "ray-1.8.0-cp36-cp36m-macosx_10_15_intel.whl", hash = "sha256:77d6db630041103c31ffbe05de082a42a35ef2c7cbeaff064bdc2dc2e03bd55e"},
    {file = "ray-1.8.0-cp36-cp36m-manylinux2014_x86_64.whl", hash = "sha256:1d67bd2d08d6ad9e308d0e2ecd513c780054aac8ac59a8a1fe8546e05d8bd700"},
    {file = "ray-1.8.0-cp36-cp36m-win_amd64.whl", hash = "sha256:d1a685b2f13a33a31aca7984a17803bf193bb84471e25d51c7a26f8574d8bffd"},
    {file = "ray-1.8.0-cp37-cp37m-macosx_10_15_intel.whl", hash = "sha256:34346a99047ea450aa8281fd9ff1079b0a6cc1e88192daefff4c30bda222a3e1"},
    {file = "ray-1.8.0-cp37-cp37m-manylinux2014_x86_64.whl", hash = "sha256:28c16a6203ca298d8726b6a33d6928304fca78246655c2da20e5e38799d71c48"},
    {file = "ray-1.8.0-cp37-cp37m-win_amd64.whl", hash = "sha256:77f8d1e51ae9802a98abe0b66273dd2dbd7612f3c17081d6100aaf35baab9aa7"},
    {file = "ray-1.8.0-cp38-cp38-macosx_10_15_x86_64.whl", hash = "sha256:c73353eb4e6f9083be3320f705891bf693f8e0aef82021cb9f9d221f69b4de5d"},
    {file = "ray-1.8.0-cp38-cp38-macosx_11_0_arm64.whl", hash = "sha256:53f4c620c770a99ca709afe5973f13eb97f22dc8db1871ffedfe29364b9f4cca"},
    {file = "ray-1.8.0-cp38-cp38-manylinux2014_x86_64.whl", hash = "sha256:bfbbda17a7753d3a16cc530744d037f28ef18561f173bed923f05590267a79b4"},
    {file = "ray-1.8.0-cp38-cp38-win_amd64.whl", hash = "sha256:05b52aeaf100d840bd664ef28db3f485dbe7b4b208da0cc8ee3e060e2fc2d1ba"},
    {file = "ray-1.8.0-cp39-cp39-macosx_10_15_x86_64.whl", hash = "sha256:e4c59d04c617ad33372526c03b503b93dbb1fa614544c41214ecbe8750b11caa"},
    {file = "ray-1.8.0-cp39-cp39-macosx_11_0_arm64.whl", hash = "sha256:d26fbbd86bada6031434ebdc33da9b9ee490d35b99e0e5297e21f424e56e4ea9"},
    {file = "ray-1.8.0-cp39-cp39-manylinux2014_x86_64.whl", hash = "sha256:9e4ccb5e4ba925d41d73e3af304c4ae19b44967d4f18f6e16655b43123a2ff5e"},
    {file = "ray-1.8.0-cp39-cp39-win_amd64.whl", hash = "sha256:8bd9a2beb0594555d74907d2a390a050d4dd08158409ef0d64c1bf9fceeb149c"},
]
redis = [
    {file = "redis-3.5.3-py2.py3-none-any.whl", hash = "sha256:432b788c4530cfe16d8d943a09d40ca6c16149727e4afe8c2c9d5580c59d9f24"},
    {file = "redis-3.5.3.tar.gz", hash = "sha256:0e7e0cfca8660dea8b7d5cd8c4f6c5e29e11f31158c0b0ae91a397f00e5a05a2"},
]
regex = [
    {file = "regex-2021.11.10-cp310-cp310-macosx_10_9_x86_64.whl", hash = "sha256:9345b6f7ee578bad8e475129ed40123d265464c4cfead6c261fd60fc9de00bcf"},
    {file = "regex-2021.11.10-cp310-cp310-macosx_11_0_arm64.whl", hash = "sha256:416c5f1a188c91e3eb41e9c8787288e707f7d2ebe66e0a6563af280d9b68478f"},
    {file = "regex-2021.11.10-cp310-cp310-manylinux_2_17_aarch64.manylinux2014_aarch64.whl", hash = "sha256:e0538c43565ee6e703d3a7c3bdfe4037a5209250e8502c98f20fea6f5fdf2965"},
    {file = "regex-2021.11.10-cp310-cp310-manylinux_2_17_ppc64le.manylinux2014_ppc64le.whl", hash = "sha256:7ee1227cf08b6716c85504aebc49ac827eb88fcc6e51564f010f11a406c0a667"},
    {file = "regex-2021.11.10-cp310-cp310-manylinux_2_17_s390x.manylinux2014_s390x.whl", hash = "sha256:6650f16365f1924d6014d2ea770bde8555b4a39dc9576abb95e3cd1ff0263b36"},
    {file = "regex-2021.11.10-cp310-cp310-manylinux_2_17_x86_64.manylinux2014_x86_64.whl", hash = "sha256:30ab804ea73972049b7a2a5c62d97687d69b5a60a67adca07eb73a0ddbc9e29f"},
    {file = "regex-2021.11.10-cp310-cp310-manylinux_2_5_i686.manylinux1_i686.manylinux_2_17_i686.manylinux2014_i686.whl", hash = "sha256:68a067c11463de2a37157930d8b153005085e42bcb7ad9ca562d77ba7d1404e0"},
    {file = "regex-2021.11.10-cp310-cp310-manylinux_2_5_x86_64.manylinux1_x86_64.manylinux_2_12_x86_64.manylinux2010_x86_64.whl", hash = "sha256:162abfd74e88001d20cb73ceaffbfe601469923e875caf9118333b1a4aaafdc4"},
    {file = "regex-2021.11.10-cp310-cp310-win32.whl", hash = "sha256:98ba568e8ae26beb726aeea2273053c717641933836568c2a0278a84987b2a1a"},
    {file = "regex-2021.11.10-cp310-cp310-win_amd64.whl", hash = "sha256:780b48456a0f0ba4d390e8b5f7c661fdd218934388cde1a974010a965e200e12"},
    {file = "regex-2021.11.10-cp36-cp36m-macosx_10_9_x86_64.whl", hash = "sha256:dba70f30fd81f8ce6d32ddeef37d91c8948e5d5a4c63242d16a2b2df8143aafc"},
    {file = "regex-2021.11.10-cp36-cp36m-manylinux_2_17_aarch64.manylinux2014_aarch64.whl", hash = "sha256:e1f54b9b4b6c53369f40028d2dd07a8c374583417ee6ec0ea304e710a20f80a0"},
    {file = "regex-2021.11.10-cp36-cp36m-manylinux_2_17_ppc64le.manylinux2014_ppc64le.whl", hash = "sha256:fbb9dc00e39f3e6c0ef48edee202f9520dafb233e8b51b06b8428cfcb92abd30"},
    {file = "regex-2021.11.10-cp36-cp36m-manylinux_2_17_s390x.manylinux2014_s390x.whl", hash = "sha256:666abff54e474d28ff42756d94544cdfd42e2ee97065857413b72e8a2d6a6345"},
    {file = "regex-2021.11.10-cp36-cp36m-manylinux_2_17_x86_64.manylinux2014_x86_64.whl", hash = "sha256:5537f71b6d646f7f5f340562ec4c77b6e1c915f8baae822ea0b7e46c1f09b733"},
    {file = "regex-2021.11.10-cp36-cp36m-manylinux_2_5_i686.manylinux1_i686.manylinux_2_17_i686.manylinux2014_i686.whl", hash = "sha256:ed2e07c6a26ed4bea91b897ee2b0835c21716d9a469a96c3e878dc5f8c55bb23"},
    {file = "regex-2021.11.10-cp36-cp36m-manylinux_2_5_x86_64.manylinux1_x86_64.manylinux_2_12_x86_64.manylinux2010_x86_64.whl", hash = "sha256:ca5f18a75e1256ce07494e245cdb146f5a9267d3c702ebf9b65c7f8bd843431e"},
    {file = "regex-2021.11.10-cp36-cp36m-win32.whl", hash = "sha256:93a5051fcf5fad72de73b96f07d30bc29665697fb8ecdfbc474f3452c78adcf4"},
    {file = "regex-2021.11.10-cp36-cp36m-win_amd64.whl", hash = "sha256:b483c9d00a565633c87abd0aaf27eb5016de23fed952e054ecc19ce32f6a9e7e"},
    {file = "regex-2021.11.10-cp37-cp37m-macosx_10_9_x86_64.whl", hash = "sha256:fff55f3ce50a3ff63ec8e2a8d3dd924f1941b250b0aac3d3d42b687eeff07a8e"},
    {file = "regex-2021.11.10-cp37-cp37m-manylinux_2_17_aarch64.manylinux2014_aarch64.whl", hash = "sha256:e32d2a2b02ccbef10145df9135751abea1f9f076e67a4e261b05f24b94219e36"},
    {file = "regex-2021.11.10-cp37-cp37m-manylinux_2_17_ppc64le.manylinux2014_ppc64le.whl", hash = "sha256:53db2c6be8a2710b359bfd3d3aa17ba38f8aa72a82309a12ae99d3c0c3dcd74d"},
    {file = "regex-2021.11.10-cp37-cp37m-manylinux_2_17_s390x.manylinux2014_s390x.whl", hash = "sha256:2207ae4f64ad3af399e2d30dde66f0b36ae5c3129b52885f1bffc2f05ec505c8"},
    {file = "regex-2021.11.10-cp37-cp37m-manylinux_2_17_x86_64.manylinux2014_x86_64.whl", hash = "sha256:d5ca078bb666c4a9d1287a379fe617a6dccd18c3e8a7e6c7e1eb8974330c626a"},
    {file = "regex-2021.11.10-cp37-cp37m-manylinux_2_5_i686.manylinux1_i686.manylinux_2_17_i686.manylinux2014_i686.whl", hash = "sha256:dd33eb9bdcfbabab3459c9ee651d94c842bc8a05fabc95edf4ee0c15a072495e"},
    {file = "regex-2021.11.10-cp37-cp37m-manylinux_2_5_x86_64.manylinux1_x86_64.manylinux_2_12_x86_64.manylinux2010_x86_64.whl", hash = "sha256:05b7d6d7e64efe309972adab77fc2af8907bb93217ec60aa9fe12a0dad35874f"},
    {file = "regex-2021.11.10-cp37-cp37m-win32.whl", hash = "sha256:e71255ba42567d34a13c03968736c5d39bb4a97ce98188fafb27ce981115beec"},
    {file = "regex-2021.11.10-cp37-cp37m-win_amd64.whl", hash = "sha256:07856afef5ffcc052e7eccf3213317fbb94e4a5cd8177a2caa69c980657b3cb4"},
    {file = "regex-2021.11.10-cp38-cp38-macosx_10_9_x86_64.whl", hash = "sha256:ba05430e819e58544e840a68b03b28b6d328aff2e41579037e8bab7653b37d83"},
    {file = "regex-2021.11.10-cp38-cp38-macosx_11_0_arm64.whl", hash = "sha256:7f301b11b9d214f83ddaf689181051e7f48905568b0c7017c04c06dfd065e244"},
    {file = "regex-2021.11.10-cp38-cp38-manylinux_2_17_aarch64.manylinux2014_aarch64.whl", hash = "sha256:4aaa4e0705ef2b73dd8e36eeb4c868f80f8393f5f4d855e94025ce7ad8525f50"},
    {file = "regex-2021.11.10-cp38-cp38-manylinux_2_17_ppc64le.manylinux2014_ppc64le.whl", hash = "sha256:788aef3549f1924d5c38263104dae7395bf020a42776d5ec5ea2b0d3d85d6646"},
    {file = "regex-2021.11.10-cp38-cp38-manylinux_2_17_s390x.manylinux2014_s390x.whl", hash = "sha256:f8af619e3be812a2059b212064ea7a640aff0568d972cd1b9e920837469eb3cb"},
    {file = "regex-2021.11.10-cp38-cp38-manylinux_2_17_x86_64.manylinux2014_x86_64.whl", hash = "sha256:85bfa6a5413be0ee6c5c4a663668a2cad2cbecdee367630d097d7823041bdeec"},
    {file = "regex-2021.11.10-cp38-cp38-manylinux_2_5_i686.manylinux1_i686.manylinux_2_17_i686.manylinux2014_i686.whl", hash = "sha256:f23222527b307970e383433daec128d769ff778d9b29343fb3496472dc20dabe"},
    {file = "regex-2021.11.10-cp38-cp38-manylinux_2_5_x86_64.manylinux1_x86_64.manylinux_2_12_x86_64.manylinux2010_x86_64.whl", hash = "sha256:da1a90c1ddb7531b1d5ff1e171b4ee61f6345119be7351104b67ff413843fe94"},
    {file = "regex-2021.11.10-cp38-cp38-win32.whl", hash = "sha256:0617383e2fe465732af4509e61648b77cbe3aee68b6ac8c0b6fe934db90be5cc"},
    {file = "regex-2021.11.10-cp38-cp38-win_amd64.whl", hash = "sha256:a3feefd5e95871872673b08636f96b61ebef62971eab044f5124fb4dea39919d"},
    {file = "regex-2021.11.10-cp39-cp39-macosx_10_9_x86_64.whl", hash = "sha256:f7f325be2804246a75a4f45c72d4ce80d2443ab815063cdf70ee8fb2ca59ee1b"},
    {file = "regex-2021.11.10-cp39-cp39-macosx_11_0_arm64.whl", hash = "sha256:537ca6a3586931b16a85ac38c08cc48f10fc870a5b25e51794c74df843e9966d"},
    {file = "regex-2021.11.10-cp39-cp39-manylinux_2_17_aarch64.manylinux2014_aarch64.whl", hash = "sha256:eef2afb0fd1747f33f1ee3e209bce1ed582d1896b240ccc5e2697e3275f037c7"},
    {file = "regex-2021.11.10-cp39-cp39-manylinux_2_17_ppc64le.manylinux2014_ppc64le.whl", hash = "sha256:432bd15d40ed835a51617521d60d0125867f7b88acf653e4ed994a1f8e4995dc"},
    {file = "regex-2021.11.10-cp39-cp39-manylinux_2_17_s390x.manylinux2014_s390x.whl", hash = "sha256:b43c2b8a330a490daaef5a47ab114935002b13b3f9dc5da56d5322ff218eeadb"},
    {file = "regex-2021.11.10-cp39-cp39-manylinux_2_17_x86_64.manylinux2014_x86_64.whl", hash = "sha256:962b9a917dd7ceacbe5cd424556914cb0d636001e393b43dc886ba31d2a1e449"},
    {file = "regex-2021.11.10-cp39-cp39-manylinux_2_5_i686.manylinux1_i686.manylinux_2_17_i686.manylinux2014_i686.whl", hash = "sha256:fa8c626d6441e2d04b6ee703ef2d1e17608ad44c7cb75258c09dd42bacdfc64b"},
    {file = "regex-2021.11.10-cp39-cp39-manylinux_2_5_x86_64.manylinux1_x86_64.manylinux_2_12_x86_64.manylinux2010_x86_64.whl", hash = "sha256:3c5fb32cc6077abad3bbf0323067636d93307c9fa93e072771cf9a64d1c0f3ef"},
    {file = "regex-2021.11.10-cp39-cp39-win32.whl", hash = "sha256:3b5df18db1fccd66de15aa59c41e4f853b5df7550723d26aa6cb7f40e5d9da5a"},
    {file = "regex-2021.11.10-cp39-cp39-win_amd64.whl", hash = "sha256:83ee89483672b11f8952b158640d0c0ff02dc43d9cb1b70c1564b49abe92ce29"},
    {file = "regex-2021.11.10.tar.gz", hash = "sha256:f341ee2df0999bfdf7a95e448075effe0db212a59387de1a70690e4acb03d4c6"},
]
requests = [
    {file = "requests-2.26.0-py2.py3-none-any.whl", hash = "sha256:6c1246513ecd5ecd4528a0906f910e8f0f9c6b8ec72030dc9fd154dc1a6efd24"},
    {file = "requests-2.26.0.tar.gz", hash = "sha256:b8aa58f8cf793ffd8782d3d8cb19e66ef36f7aba4353eec859e74678b01b07a7"},
]
requests-oauthlib = [
    {file = "requests-oauthlib-1.3.0.tar.gz", hash = "sha256:b4261601a71fd721a8bd6d7aa1cc1d6a8a93b4a9f5e96626f8e4d91e8beeaa6a"},
    {file = "requests_oauthlib-1.3.0-py2.py3-none-any.whl", hash = "sha256:7f71572defaecd16372f9006f33c2ec8c077c3cfa6f5911a9a90202beb513f3d"},
    {file = "requests_oauthlib-1.3.0-py3.7.egg", hash = "sha256:fa6c47b933f01060936d87ae9327fead68768b69c6c9ea2109c48be30f2d4dbc"},
]
rich = [
    {file = "rich-10.13.0-py3-none-any.whl", hash = "sha256:96d15285b64dbf8154e0717298d2fdfdbbe03da26a392632c23820068f06c3b3"},
    {file = "rich-10.13.0.tar.gz", hash = "sha256:d80fc76f34d819c481a48f73ec9ac396bed3bd6a16ecd57f9e0654cd89a8fb56"},
]
rsa = [
    {file = "rsa-4.7.2-py3-none-any.whl", hash = "sha256:78f9a9bf4e7be0c5ded4583326e7461e3a3c5aae24073648b4bdfa797d78c9d2"},
    {file = "rsa-4.7.2.tar.gz", hash = "sha256:9d689e6ca1b3038bc82bf8d23e944b6b6037bc02301a574935b2dd946e0353b9"},
]
sacremoses = [
    {file = "sacremoses-0.0.46-py3-none-any.whl", hash = "sha256:f95f80d09d3501fed5c1d3056d9212b40599b08cb27f185d38ff0063be8ddd09"},
    {file = "sacremoses-0.0.46.tar.gz", hash = "sha256:4b1fe8813915c7a2647728a46ebbf0d1a65eabb7ca05ba10efeb0548547eea38"},
]
scikit-learn = [
    {file = "scikit-learn-1.0.1.tar.gz", hash = "sha256:ac2ca9dbb754d61cfe1c83ba8483498ef951d29b93ec09d6f002847f210a99da"},
    {file = "scikit_learn-1.0.1-cp37-cp37m-macosx_10_13_x86_64.whl", hash = "sha256:116e05fd990d9b363fc29bd3699ec2117d7da9088f6ca9a90173b240c5a063f1"},
    {file = "scikit_learn-1.0.1-cp37-cp37m-manylinux_2_12_i686.manylinux2010_i686.whl", hash = "sha256:bd78a2442c948536f677e2744917c37cff014559648102038822c23863741c27"},
    {file = "scikit_learn-1.0.1-cp37-cp37m-manylinux_2_12_x86_64.manylinux2010_x86_64.whl", hash = "sha256:32d941f12fd7e245f01da2b82943c5ce6f1133fa5375eb80caa51457532b3e7e"},
    {file = "scikit_learn-1.0.1-cp37-cp37m-manylinux_2_17_aarch64.manylinux2014_aarch64.whl", hash = "sha256:fb7214103f6c36c1371dd8c166897e3528264a28f2e2e42573ba8c61ed4d7142"},
    {file = "scikit_learn-1.0.1-cp37-cp37m-manylinux_2_5_i686.manylinux1_i686.whl", hash = "sha256:46248cc6a8b72490f723c73ff2e65e62633d14cafe9d2df3a7b3f87d332a6f7e"},
    {file = "scikit_learn-1.0.1-cp37-cp37m-manylinux_2_5_x86_64.manylinux1_x86_64.whl", hash = "sha256:fecb5102f0a36c16c1361ec519a7bb0260776ef40e17393a81f530569c916a7b"},
    {file = "scikit_learn-1.0.1-cp37-cp37m-win32.whl", hash = "sha256:02aee3b257617da0ec98dee9572b10523dc00c25b68c195ddf100c1a93b1854b"},
    {file = "scikit_learn-1.0.1-cp37-cp37m-win_amd64.whl", hash = "sha256:538f3a85c4980c7572f3e754f0ba8489363976ef3e7f6a94e8f1af5ae45f6f6a"},
    {file = "scikit_learn-1.0.1-cp38-cp38-macosx_10_13_x86_64.whl", hash = "sha256:59b1d6df8724003fa16b7365a3b43449ee152aa6e488dd7a19f933640bb2d7fb"},
    {file = "scikit_learn-1.0.1-cp38-cp38-manylinux_2_12_i686.manylinux2010_i686.whl", hash = "sha256:515b227f01f569145dc9f86e56f4cea9f00a613fc4d074bbfc0a92ca00bff467"},
    {file = "scikit_learn-1.0.1-cp38-cp38-manylinux_2_12_x86_64.manylinux2010_x86_64.whl", hash = "sha256:fc75f81571137b39f9b31766e15a0e525331637e7fe8f8000a3fbfba7da3add9"},
    {file = "scikit_learn-1.0.1-cp38-cp38-manylinux_2_17_aarch64.manylinux2014_aarch64.whl", hash = "sha256:648f4dbfdd0a1b45bf6e2e4afe3f431774c55dee05e2d28f8394d6648296f373"},
    {file = "scikit_learn-1.0.1-cp38-cp38-manylinux_2_5_i686.manylinux1_i686.whl", hash = "sha256:53bb7c605427ab187869d7a05cd3f524a3015a90e351c1788fc3a662e7f92b69"},
    {file = "scikit_learn-1.0.1-cp38-cp38-manylinux_2_5_x86_64.manylinux1_x86_64.whl", hash = "sha256:a800665527c1a63f7395a0baae3c89b0d97b54d2c23769c1c9879061bb80bc19"},
    {file = "scikit_learn-1.0.1-cp38-cp38-win32.whl", hash = "sha256:ee59da47e18b703f6de17d5d51b16ce086c50969d5a83db5217f0ae9372de232"},
    {file = "scikit_learn-1.0.1-cp38-cp38-win_amd64.whl", hash = "sha256:ebbe4275556d3c02707bd93ae8b96d9651acd4165126e0ae64b336afa2a6dcb1"},
    {file = "scikit_learn-1.0.1-cp39-cp39-macosx_10_13_x86_64.whl", hash = "sha256:11a57405c1c3514227d0c6a0bee561c94cd1284b41e236f7a1d76b3975f77593"},
    {file = "scikit_learn-1.0.1-cp39-cp39-manylinux_2_12_i686.manylinux2010_i686.whl", hash = "sha256:a51fdbc116974d9715957366df73e5ec6f0a7a2afa017864c2e5f5834e6f494d"},
    {file = "scikit_learn-1.0.1-cp39-cp39-manylinux_2_12_x86_64.manylinux2010_x86_64.whl", hash = "sha256:944f47b2d881b9d24aee40d643bfdc4bd2b6dc3d25b62964411c6d8882f940a1"},
    {file = "scikit_learn-1.0.1-cp39-cp39-manylinux_2_17_aarch64.manylinux2014_aarch64.whl", hash = "sha256:fc60e0371e521995a6af2ef3f5d911568506124c272889b318b8b6e497251231"},
    {file = "scikit_learn-1.0.1-cp39-cp39-manylinux_2_5_i686.manylinux1_i686.whl", hash = "sha256:62ce4e3ddb6e6e9dcdb3e5ac7f0575dbaf56f79ce2b2edee55192b12b52df5be"},
    {file = "scikit_learn-1.0.1-cp39-cp39-manylinux_2_5_x86_64.manylinux1_x86_64.whl", hash = "sha256:059c5be0c0365321ddbcac7abf0db806fad8ecb64ee6c7cbcd58313c7d61634d"},
    {file = "scikit_learn-1.0.1-cp39-cp39-win32.whl", hash = "sha256:c6b9510fd2e1642314efb7aa951a0d05d963f3523e01c30b2dadde2395ebe6b4"},
    {file = "scikit_learn-1.0.1-cp39-cp39-win_amd64.whl", hash = "sha256:c604a813df8e7d6dfca3ae0db0a8fd7e5dff4ea9d94081ab263c81bf0b61ab4b"},
]
scipy = [
    {file = "scipy-1.6.1-cp37-cp37m-macosx_10_9_x86_64.whl", hash = "sha256:a15a1f3fc0abff33e792d6049161b7795909b40b97c6cc2934ed54384017ab76"},
    {file = "scipy-1.6.1-cp37-cp37m-manylinux1_i686.whl", hash = "sha256:e79570979ccdc3d165456dd62041d9556fb9733b86b4b6d818af7a0afc15f092"},
    {file = "scipy-1.6.1-cp37-cp37m-manylinux1_x86_64.whl", hash = "sha256:a423533c55fec61456dedee7b6ee7dce0bb6bfa395424ea374d25afa262be261"},
    {file = "scipy-1.6.1-cp37-cp37m-manylinux2014_aarch64.whl", hash = "sha256:33d6b7df40d197bdd3049d64e8e680227151673465e5d85723b3b8f6b15a6ced"},
    {file = "scipy-1.6.1-cp37-cp37m-win32.whl", hash = "sha256:6725e3fbb47da428794f243864f2297462e9ee448297c93ed1dcbc44335feb78"},
    {file = "scipy-1.6.1-cp37-cp37m-win_amd64.whl", hash = "sha256:5fa9c6530b1661f1370bcd332a1e62ca7881785cc0f80c0d559b636567fab63c"},
    {file = "scipy-1.6.1-cp38-cp38-macosx_10_9_x86_64.whl", hash = "sha256:bd50daf727f7c195e26f27467c85ce653d41df4358a25b32434a50d8870fc519"},
    {file = "scipy-1.6.1-cp38-cp38-manylinux1_i686.whl", hash = "sha256:f46dd15335e8a320b0fb4685f58b7471702234cba8bb3442b69a3e1dc329c345"},
    {file = "scipy-1.6.1-cp38-cp38-manylinux1_x86_64.whl", hash = "sha256:0e5b0ccf63155d90da576edd2768b66fb276446c371b73841e3503be1d63fb5d"},
    {file = "scipy-1.6.1-cp38-cp38-manylinux2014_aarch64.whl", hash = "sha256:2481efbb3740977e3c831edfd0bd9867be26387cacf24eb5e366a6a374d3d00d"},
    {file = "scipy-1.6.1-cp38-cp38-win32.whl", hash = "sha256:68cb4c424112cd4be886b4d979c5497fba190714085f46b8ae67a5e4416c32b4"},
    {file = "scipy-1.6.1-cp38-cp38-win_amd64.whl", hash = "sha256:5f331eeed0297232d2e6eea51b54e8278ed8bb10b099f69c44e2558c090d06bf"},
    {file = "scipy-1.6.1-cp39-cp39-macosx_10_9_x86_64.whl", hash = "sha256:0c8a51d33556bf70367452d4d601d1742c0e806cd0194785914daf19775f0e67"},
    {file = "scipy-1.6.1-cp39-cp39-manylinux1_i686.whl", hash = "sha256:83bf7c16245c15bc58ee76c5418e46ea1811edcc2e2b03041b804e46084ab627"},
    {file = "scipy-1.6.1-cp39-cp39-manylinux1_x86_64.whl", hash = "sha256:794e768cc5f779736593046c9714e0f3a5940bc6dcc1dba885ad64cbfb28e9f0"},
    {file = "scipy-1.6.1-cp39-cp39-manylinux2014_aarch64.whl", hash = "sha256:5da5471aed911fe7e52b86bf9ea32fb55ae93e2f0fac66c32e58897cfb02fa07"},
    {file = "scipy-1.6.1-cp39-cp39-win32.whl", hash = "sha256:8e403a337749ed40af60e537cc4d4c03febddcc56cd26e774c9b1b600a70d3e4"},
    {file = "scipy-1.6.1-cp39-cp39-win_amd64.whl", hash = "sha256:a5193a098ae9f29af283dcf0041f762601faf2e595c0db1da929875b7570353f"},
    {file = "scipy-1.6.1.tar.gz", hash = "sha256:c4fceb864890b6168e79b0e714c585dbe2fd4222768ee90bc1aa0f8218691b11"},
]
scispacy = [
    {file = "scispacy-0.4.0-py3-none-any.whl", hash = "sha256:9c8c8f6a8717eff8aef60c30c195d78ea77ae4deb80e781491e7c4f0e4ecbc93"},
    {file = "scispacy-0.4.0.tar.gz", hash = "sha256:a89e2de55714d4636e22429508c1140c3877c8e614839c5073506ed78c468551"},
]
sentry-sdk = [
    {file = "sentry-sdk-1.4.3.tar.gz", hash = "sha256:b9844751e40710e84a457c5bc29b21c383ccb2b63d76eeaad72f7f1c808c8828"},
    {file = "sentry_sdk-1.4.3-py2.py3-none-any.whl", hash = "sha256:c091cc7115ff25fe3a0e410dbecd7a996f81a3f6137d2272daef32d6c3cfa6dc"},
]
shortuuid = [
    {file = "shortuuid-1.0.7-py3-none-any.whl", hash = "sha256:7c9531a9234a37bca2fda3b91169d82506fb3a54b3f13e84b6b1350de1173271"},
    {file = "shortuuid-1.0.7.tar.gz", hash = "sha256:2bcc5037bc1388b6d103c36757c439ffb7237256d79823c0158aff94e8958795"},
]
six = [
    {file = "six-1.16.0-py2.py3-none-any.whl", hash = "sha256:8abb2f1d86890a2dfb989f9a77cfcfd3e47c2a354b01111771326f8aa26e0254"},
    {file = "six-1.16.0.tar.gz", hash = "sha256:1e61c37477a1626458e36f7b1d82aa5c9b094fa4802892072e49de9c60c4c926"},
]
smart-open = [
    {file = "smart_open-5.2.1-py3-none-any.whl", hash = "sha256:71d14489da58b60ce12fc3ecb823facc59a8b23cd1b58edb97175640350d3a62"},
    {file = "smart_open-5.2.1.tar.gz", hash = "sha256:75abf758717a92a8f53aa96953f0c245c8cedf8e1e4184903db3659b419d4c17"},
]
smmap = [
    {file = "smmap-5.0.0-py3-none-any.whl", hash = "sha256:2aba19d6a040e78d8b09de5c57e96207b09ed71d8e55ce0959eeee6c8e190d94"},
    {file = "smmap-5.0.0.tar.gz", hash = "sha256:c840e62059cd3be204b0c9c9f74be2c09d5648eddd4580d9314c3ecde0b30936"},
]
<<<<<<< HEAD
soupsieve = [
    {file = "soupsieve-2.3.1-py3-none-any.whl", hash = "sha256:1a3cca2617c6b38c0343ed661b1fa5de5637f257d4fe22bd9f1338010a1efefb"},
    {file = "soupsieve-2.3.1.tar.gz", hash = "sha256:b8d49b1cd4f037c7082a9683dfa1801aa2597fb11c3a1155b7a5b94829b4f1f9"},
=======
sortedcontainers = [
    {file = "sortedcontainers-2.4.0-py2.py3-none-any.whl", hash = "sha256:a163dcaede0f1c021485e957a39245190e74249897e2ae4b2aa38595db237ee0"},
    {file = "sortedcontainers-2.4.0.tar.gz", hash = "sha256:25caa5a06cc30b6b83d11423433f65d1f9d76c4c6a0c90e3379eaa43b9bfdb88"},
>>>>>>> 6a4b7f18
]
spacy = [
    {file = "spacy-3.0.7-cp36-cp36m-macosx_10_9_x86_64.whl", hash = "sha256:bd0ecec5a9c86c9b8c24f82d2e71cd7d0d5bc71e4aa79f945e1e6e6860e28b85"},
    {file = "spacy-3.0.7-cp36-cp36m-manylinux_2_17_x86_64.manylinux2014_x86_64.whl", hash = "sha256:58588a5f4afb49d42843ef7c6a357227ea9f6f8af6330f4e9e9a6cfa0ea65493"},
    {file = "spacy-3.0.7-cp36-cp36m-win_amd64.whl", hash = "sha256:70053c65f36c89ea367b3f43df5d04540c1cbe54ba5d36e384b43a01b371aa87"},
    {file = "spacy-3.0.7-cp37-cp37m-macosx_10_9_x86_64.whl", hash = "sha256:c441e924b9fae7db6dfdf75547c8ac0b8a91ad89dd9911f2b3a55bfa9cd45fcd"},
    {file = "spacy-3.0.7-cp37-cp37m-manylinux_2_17_x86_64.manylinux2014_x86_64.whl", hash = "sha256:11e68ebe122452c49e500c5d3d3fd2a6e68c0bb97e309fda685f06535c934843"},
    {file = "spacy-3.0.7-cp37-cp37m-win_amd64.whl", hash = "sha256:1771bf6fa93d505a763b314a70f1fe7ea21070d29097ae9afb0ee82e7fd84a23"},
    {file = "spacy-3.0.7-cp38-cp38-macosx_10_9_x86_64.whl", hash = "sha256:2a8724a6b64f05fcb39dda0567b6bfe0925e62fe13f0fe23df0cf0559d818b72"},
    {file = "spacy-3.0.7-cp38-cp38-manylinux_2_17_x86_64.manylinux2014_x86_64.whl", hash = "sha256:249df343923a8751a138ef0954dd4544be1c00eb5e0d551d72e3a8aa37e5c39d"},
    {file = "spacy-3.0.7-cp38-cp38-win_amd64.whl", hash = "sha256:77399e1db1fc7cffdf0e7384011efdb10d799663fcdbb32ee63b9113ad93041d"},
    {file = "spacy-3.0.7-cp39-cp39-macosx_10_9_x86_64.whl", hash = "sha256:84af984d2f66a2c87a0475657929fd442a25b12e439a18a81a09facba0f0d2d6"},
    {file = "spacy-3.0.7-cp39-cp39-manylinux_2_17_x86_64.manylinux2014_x86_64.whl", hash = "sha256:ebe4f65e161e1445ec7a9209172868bb613214ae8476d53802aaf8ffd5bf8fda"},
    {file = "spacy-3.0.7-cp39-cp39-win_amd64.whl", hash = "sha256:3ae599df111c91a609e79483fc15fd2561c045ff67d5e637ce93951430337abf"},
    {file = "spacy-3.0.7.tar.gz", hash = "sha256:f49c903d4a04598c080bc0b31e666522d9ba340d67ca8ce0ab96f4578afd597f"},
]
spacy-legacy = [
    {file = "spacy-legacy-3.0.8.tar.gz", hash = "sha256:b4725c5c161f0685ab4fce3fc912bc68aefdb7e102ba9848e852bb5842256c2f"},
    {file = "spacy_legacy-3.0.8-py2.py3-none-any.whl", hash = "sha256:eb37a3540bb461b5fe9348d4976784f18a0e345982e41e2c5c7cd8229889e825"},
]
srsly = [
    {file = "srsly-2.4.2-cp310-cp310-macosx_10_9_universal2.whl", hash = "sha256:834229df7377386e9990fd245e1ae12a72152997fd159a782a798b638721a7b2"},
    {file = "srsly-2.4.2-cp310-cp310-manylinux_2_17_x86_64.manylinux2014_x86_64.whl", hash = "sha256:004d29a5abc0fe632434359c0be170490a69c4dce2c3de8a769944c37da7bb4b"},
    {file = "srsly-2.4.2-cp310-cp310-win_amd64.whl", hash = "sha256:7ced7ec4993b4d4ad73cc442f8f7a518368348054d510864b1aa149e8d71654d"},
    {file = "srsly-2.4.2-cp36-cp36m-macosx_10_9_x86_64.whl", hash = "sha256:801c7e6e32c6a4721ab78ab7dafd01074fdb144f4876c09b25305c98f95c470f"},
    {file = "srsly-2.4.2-cp36-cp36m-manylinux_2_17_x86_64.manylinux2014_x86_64.whl", hash = "sha256:ff042c5c3cc1eecd7cbb0a218975a7fd7f331a7f0a3f2e19eb0d6192a98bfdf7"},
    {file = "srsly-2.4.2-cp36-cp36m-win_amd64.whl", hash = "sha256:11b99f16a95fac43905bc31a4705b80ca8a23f201a5cb611a278e3b2d83c6175"},
    {file = "srsly-2.4.2-cp37-cp37m-macosx_10_9_x86_64.whl", hash = "sha256:0df68c021ed3f481a5b2e408b57dc40caac66d36b17ef5235b14e9e6a2e24d68"},
    {file = "srsly-2.4.2-cp37-cp37m-manylinux_2_17_x86_64.manylinux2014_x86_64.whl", hash = "sha256:d590856db1e639b92c1a78b0cc1fe0d9436dd49037c9961bce959af5d7f66755"},
    {file = "srsly-2.4.2-cp37-cp37m-win_amd64.whl", hash = "sha256:589118f912125742414125b7d671610bf2fe11382e79f1df8ec9324a915a3a18"},
    {file = "srsly-2.4.2-cp38-cp38-macosx_10_9_x86_64.whl", hash = "sha256:cadf13096c7157212c53c0a1af868eececf54e86ffb4e0429dff05d1b9bc423a"},
    {file = "srsly-2.4.2-cp38-cp38-manylinux_2_17_x86_64.manylinux2014_x86_64.whl", hash = "sha256:6259e9904ceb4802bcd4ce1114958ebdc30b756a87b94b0949a57ffd4f63421b"},
    {file = "srsly-2.4.2-cp38-cp38-win_amd64.whl", hash = "sha256:a2e8ee5f3a2a3a816b1d3d989d1b343d77900fa6b84e11c9fc1ac202d1a5dd17"},
    {file = "srsly-2.4.2-cp39-cp39-macosx_10_9_x86_64.whl", hash = "sha256:f7e16f2a34d2d8ac6c6e1691f54ce27a5b4feb923207a9e294496458b98b0510"},
    {file = "srsly-2.4.2-cp39-cp39-manylinux_2_17_x86_64.manylinux2014_x86_64.whl", hash = "sha256:d4bc36962208810d29c72156e0573dcbabd9914f42fede42217ccfcadd96beb6"},
    {file = "srsly-2.4.2-cp39-cp39-win_amd64.whl", hash = "sha256:090072830cf2d5bd6765705a02463f586db8a586805d1c31a72080f971d311b5"},
    {file = "srsly-2.4.2.tar.gz", hash = "sha256:2aba252292767875086adf4e4380e27b024d73655456f796f8e07eb3a4dfacc0"},
]
subprocess32 = [
    {file = "subprocess32-3.5.4-cp27-cp27m-macosx_10_6_intel.whl", hash = "sha256:88e37c1aac5388df41cc8a8456bb49ebffd321a3ad4d70358e3518176de3a56b"},
    {file = "subprocess32-3.5.4-cp27-cp27mu-manylinux2014_x86_64.whl", hash = "sha256:e45d985aef903c5b7444d34350b05da91a9e0ea015415ab45a21212786c649d0"},
    {file = "subprocess32-3.5.4.tar.gz", hash = "sha256:eb2937c80497978d181efa1b839ec2d9622cf9600a039a79d0e108d1f9aec79d"},
]
tabulate = [
    {file = "tabulate-0.8.9-py3-none-any.whl", hash = "sha256:d7c013fe7abbc5e491394e10fa845f8f32fe54f8dc60c6622c6cf482d25d47e4"},
    {file = "tabulate-0.8.9.tar.gz", hash = "sha256:eb1d13f25760052e8931f2ef80aaf6045a6cceb47514db8beab24cded16f13a7"},
]
tensorboard = [
    {file = "tensorboard-2.7.0-py3-none-any.whl", hash = "sha256:239f78a4a8dff200ce585a030c787773a8c1184d5c159252f5f85bac4e3c3b38"},
]
tensorboard-data-server = [
    {file = "tensorboard_data_server-0.6.1-py3-none-any.whl", hash = "sha256:809fe9887682d35c1f7d1f54f0f40f98bb1f771b14265b453ca051e2ce58fca7"},
    {file = "tensorboard_data_server-0.6.1-py3-none-macosx_10_9_x86_64.whl", hash = "sha256:fa8cef9be4fcae2f2363c88176638baf2da19c5ec90addb49b1cde05c95c88ee"},
    {file = "tensorboard_data_server-0.6.1-py3-none-manylinux2010_x86_64.whl", hash = "sha256:d8237580755e58eff68d1f3abefb5b1e39ae5c8b127cc40920f9c4fb33f4b98a"},
]
tensorboard-plugin-wit = [
    {file = "tensorboard_plugin_wit-1.8.0-py3-none-any.whl", hash = "sha256:2a80d1c551d741e99b2f197bb915d8a133e24adb8da1732b840041860f91183a"},
]
tensorboardx = [
    {file = "tensorboardX-2.4-py2.py3-none-any.whl", hash = "sha256:2742b1ac3fdef2b938b1110b503c6986b7100a3250394a5a44ef12784b563b55"},
    {file = "tensorboardX-2.4.tar.gz", hash = "sha256:e56331ee79b7656c6f0974ab2e918045d5e9393701f83cac8884de4b5b360130"},
]
thinc = [
    {file = "thinc-8.0.13-cp310-cp310-macosx_10_9_x86_64.whl", hash = "sha256:f818b9f012169a11beb3561c43dc52080588e50cf495733e492efab8b9b4135e"},
    {file = "thinc-8.0.13-cp310-cp310-manylinux_2_17_x86_64.manylinux2014_x86_64.whl", hash = "sha256:f520daf45b7f42a04363852df43be1b423ae42d9327709d74f6c3279b3f73778"},
    {file = "thinc-8.0.13-cp310-cp310-win_amd64.whl", hash = "sha256:2b217059c9e126220b77e7d6c9da56912c4e1eb4e8a11af14f17752e198e88cc"},
    {file = "thinc-8.0.13-cp36-cp36m-macosx_10_9_x86_64.whl", hash = "sha256:0f956c693d180209075703072fd226a24408cbe80eb67bd3b6eea407f61cb283"},
    {file = "thinc-8.0.13-cp36-cp36m-manylinux_2_17_x86_64.manylinux2014_x86_64.whl", hash = "sha256:a17d87469082b82c27b7d40dd86c793fc34c60f734209ee056cb02d7609f255b"},
    {file = "thinc-8.0.13-cp36-cp36m-win_amd64.whl", hash = "sha256:27ea64843d6af0f3de8c788ec2a00598a1e5b4d57aadb52845fa42e95e4038c2"},
    {file = "thinc-8.0.13-cp37-cp37m-macosx_10_9_x86_64.whl", hash = "sha256:1f274bcaa781aaf1dba5eac7da7d88d9b0cb8c2fd7477647f0ca9d3221dfb958"},
    {file = "thinc-8.0.13-cp37-cp37m-manylinux_2_17_x86_64.manylinux2014_x86_64.whl", hash = "sha256:d52a5621e1784af5c64af4cfa9b2924358ca07aafd99014c57a736cf032e42f7"},
    {file = "thinc-8.0.13-cp37-cp37m-win_amd64.whl", hash = "sha256:753f65e07860553551ed8806b934a74f26a4a50985d556ecd5c4ab50c29b3222"},
    {file = "thinc-8.0.13-cp38-cp38-macosx_10_9_x86_64.whl", hash = "sha256:ffe0a4d74f2ba2819193a5d9179156256f44c69255d7ae286ce1861efcefbc64"},
    {file = "thinc-8.0.13-cp38-cp38-manylinux_2_17_x86_64.manylinux2014_x86_64.whl", hash = "sha256:b61f78f6f116d23438b034c3552804c9767c4165960b1d7e48f07b2e9a95afb0"},
    {file = "thinc-8.0.13-cp38-cp38-win_amd64.whl", hash = "sha256:ba576af211ad2b00af78ab3e24e689289b29af8a9e51619ad55fab86871d8652"},
    {file = "thinc-8.0.13-cp39-cp39-macosx_10_9_x86_64.whl", hash = "sha256:def8e96eddb5a098d07dcf8752266095e14a6cf5d056ff766e2cdc542eb63f02"},
    {file = "thinc-8.0.13-cp39-cp39-manylinux_2_17_x86_64.manylinux2014_x86_64.whl", hash = "sha256:ce322b66053819654d0444877154a08ed01cf5b45c6b3c9763e59b78af4f6039"},
    {file = "thinc-8.0.13-cp39-cp39-win_amd64.whl", hash = "sha256:b3ae088f60d3dfe6a88c6be37548aae40023e46a718cffe3e43953b4f0ffc340"},
    {file = "thinc-8.0.13.tar.gz", hash = "sha256:47662a3ae33d445a77b6ea7b772444805c7bba8991f122e350daf72dedc8171a"},
]
threadpoolctl = [
    {file = "threadpoolctl-3.0.0-py3-none-any.whl", hash = "sha256:4fade5b3b48ae4b1c30f200b28f39180371104fccc642e039e0f2435ec8cc211"},
    {file = "threadpoolctl-3.0.0.tar.gz", hash = "sha256:d03115321233d0be715f0d3a5ad1d6c065fe425ddc2d671ca8e45e9fd5d7a52a"},
]
tokenizers = [
    {file = "tokenizers-0.10.3-cp36-cp36m-macosx_10_11_x86_64.whl", hash = "sha256:4ab688daf4692a6c31dfe42f1f3a4a8c22050705eb69d58d3efde9d55f434586"},
    {file = "tokenizers-0.10.3-cp36-cp36m-manylinux_2_5_x86_64.manylinux1_x86_64.manylinux_2_12_x86_64.manylinux2010_x86_64.whl", hash = "sha256:c26dbc3b2a3d71d3d40c50975ec62145932f05aea73f03ea35c48ebd3a717611"},
    {file = "tokenizers-0.10.3-cp36-cp36m-win32.whl", hash = "sha256:6b84673997990b3c260ae2f7c57fdf1f835e316820eff14aca46dc68be3c0c74"},
    {file = "tokenizers-0.10.3-cp36-cp36m-win_amd64.whl", hash = "sha256:2a9ee3ee574d4aa740e099b0ad6ef8e63f52f48cde359bb31801146a5aa614dc"},
    {file = "tokenizers-0.10.3-cp37-cp37m-macosx_10_11_x86_64.whl", hash = "sha256:2f8c5fefef0d0a03be613547e613fbda06b9e6ee0891236649524964c3e54d80"},
    {file = "tokenizers-0.10.3-cp37-cp37m-manylinux_2_5_x86_64.manylinux1_x86_64.manylinux_2_12_x86_64.manylinux2010_x86_64.whl", hash = "sha256:4cc194104c8e427ffc4f54c7866488b42f2b1f6351a6cad0d045ca5ab8108e42"},
    {file = "tokenizers-0.10.3-cp37-cp37m-win32.whl", hash = "sha256:edd8cb85c16b4b65e87ea5ef9d400be9fdd53c4152adbaca8817e16dd3aa480b"},
    {file = "tokenizers-0.10.3-cp37-cp37m-win_amd64.whl", hash = "sha256:7b11b373705d082d43657c08883b79b5330f1952f0668d17488b6b889c4d7feb"},
    {file = "tokenizers-0.10.3-cp38-cp38-macosx_10_11_x86_64.whl", hash = "sha256:a7ce0c2f27f7c92aa3f895231de90319acdf960ce2e42ba591edc651fda7d3c9"},
    {file = "tokenizers-0.10.3-cp38-cp38-manylinux_2_5_x86_64.manylinux1_x86_64.manylinux_2_12_x86_64.manylinux2010_x86_64.whl", hash = "sha256:ae7e40d9c8a77c5a4109731ac3e21633b0c609c56a8b58be6b863da61fa54636"},
    {file = "tokenizers-0.10.3-cp38-cp38-win32.whl", hash = "sha256:a7ce051aafc53c564c9edbc09df300c2bd4f6ce87460fc22a276fed405d1892a"},
    {file = "tokenizers-0.10.3-cp38-cp38-win_amd64.whl", hash = "sha256:91a8c045980594c7c437a52c3da5276eb3c530a662b4ef628ff32d81fb22b543"},
    {file = "tokenizers-0.10.3-cp39-cp39-macosx_10_11_x86_64.whl", hash = "sha256:1d8867db210d75d97312360ae23b92aeb6a6b5bc65e15c1cd9d204b3fa3fc262"},
    {file = "tokenizers-0.10.3-cp39-cp39-manylinux_2_5_x86_64.manylinux1_x86_64.manylinux_2_12_x86_64.manylinux2010_x86_64.whl", hash = "sha256:18c495e700f4588b9a00e58b4c41dc459c36daaa7c39a27faf880eb8f5533ce1"},
    {file = "tokenizers-0.10.3-cp39-cp39-win32.whl", hash = "sha256:ad700fd9da518884fd58bf89f0b6dfeecef9b4e2d2db8765ef259f66d6c14980"},
    {file = "tokenizers-0.10.3-cp39-cp39-win_amd64.whl", hash = "sha256:e9d147e545cdfeca560646c7a703bf287afe45645da426506ccd5eb78aab5ef5"},
    {file = "tokenizers-0.10.3.tar.gz", hash = "sha256:1a5d3b596c6d3a237e1ad7f46c472d467b0246be7fd1a364f12576eb8db8f7e6"},
]
toml = [
    {file = "toml-0.10.2-py2.py3-none-any.whl", hash = "sha256:806143ae5bfb6a3c6e736a764057db0e6a0e05e338b5630894a5f779cabb4f9b"},
    {file = "toml-0.10.2.tar.gz", hash = "sha256:b3bda1d108d5dd99f4a20d24d9c348e91c4db7ab1b749200bded2f839ccbe68f"},
]
torch = [
    {file = "torch-1.10.0-cp36-cp36m-manylinux1_x86_64.whl", hash = "sha256:56022b0ce94c54e95a2f63fc5a1494feb1fc3d5c7a9b35a62944651d03edef05"},
    {file = "torch-1.10.0-cp36-cp36m-manylinux2014_aarch64.whl", hash = "sha256:13e1ffab502aa32d6841a018771b47028d02dbbc685c5b79cfd61db5464dae4e"},
    {file = "torch-1.10.0-cp36-cp36m-win_amd64.whl", hash = "sha256:3c0a942e0df104c80b0eedc30d2a19cdc3d28601bc6e280bf24b2e6255016d3b"},
    {file = "torch-1.10.0-cp36-none-macosx_10_9_x86_64.whl", hash = "sha256:eea16c01af1980ba709c00e8d5e6c09bedb5b30f9fa2085f6a52a78d7dc4e125"},
    {file = "torch-1.10.0-cp37-cp37m-manylinux1_x86_64.whl", hash = "sha256:b812e8d40d7037748da40bb695bd849e7b2e7faad4cd06df53d2cc4531926fda"},
    {file = "torch-1.10.0-cp37-cp37m-manylinux2014_aarch64.whl", hash = "sha256:034df0b20603bfc81325094586647302891b9b20be7e36f152c7dd6af00deac1"},
    {file = "torch-1.10.0-cp37-cp37m-win_amd64.whl", hash = "sha256:67fc509e207b8e7330f2e76e77800950317d31d035a4d19593db991962afead4"},
    {file = "torch-1.10.0-cp37-none-macosx_10_9_x86_64.whl", hash = "sha256:4499055547087d7ef7e8a754f09c2c4f1470297ae3e5490363dba66c75501b21"},
    {file = "torch-1.10.0-cp38-cp38-manylinux1_x86_64.whl", hash = "sha256:ab0cf330714c8f79a837c04784a7a5658b014cf5a4ca527e7b710155ae519cdf"},
    {file = "torch-1.10.0-cp38-cp38-manylinux2014_aarch64.whl", hash = "sha256:e01ba5946267014abfdb30248bcdbd457aaa20cff749febe7fc191e5ae096af4"},
    {file = "torch-1.10.0-cp38-cp38-win_amd64.whl", hash = "sha256:9013002adcb42bac05dcdbf0a03dd9f6bb5d7ab8b9817041c1176a014870786b"},
    {file = "torch-1.10.0-cp38-none-macosx_10_9_x86_64.whl", hash = "sha256:aef7afb62e9b174b4e0e5e1e4a42e3bab3b8490a668d666f62f7d4517559fbf2"},
    {file = "torch-1.10.0-cp38-none-macosx_11_0_arm64.whl", hash = "sha256:d6185827b285780653cdd81d77a09fdca76a5b190d5986d552be2a5c442cfaa4"},
    {file = "torch-1.10.0-cp39-cp39-manylinux1_x86_64.whl", hash = "sha256:d82e68302c9b5c76ed585e04d61be0ca2184f70cb8ffeba8610570609ad5d7c9"},
    {file = "torch-1.10.0-cp39-cp39-manylinux2014_aarch64.whl", hash = "sha256:e5822200bf80a1495ad98a2bb41803eeba4a85ce373e35fc65765f7f888f5374"},
    {file = "torch-1.10.0-cp39-cp39-win_amd64.whl", hash = "sha256:ca2c88fa4376e2648785029ab108e6e7abd784eb6535fc6036004b9254f9f7c1"},
    {file = "torch-1.10.0-cp39-none-macosx_10_9_x86_64.whl", hash = "sha256:d6ef87470b44df9970e84542547d5ba7720bb89616602441df555a39b124e2bc"},
    {file = "torch-1.10.0-cp39-none-macosx_11_0_arm64.whl", hash = "sha256:eea675ec01ec4b4a0655fd2984f166a5ca3b933dae6ad4eb4e52eba7026dc176"},
]
torchmetrics = [
    {file = "torchmetrics-0.5.1-py3-none-any.whl", hash = "sha256:4e5497bc5c9d19fa520748cda89f6d863868bb5be33ec47d2834c0988bf737c5"},
    {file = "torchmetrics-0.5.1.tar.gz", hash = "sha256:22fbcb6fc05348ca3f2bd06e0763e88411a6b68c2b9fc26084b39d40cc4021b0"},
]
tqdm = [
    {file = "tqdm-4.62.3-py2.py3-none-any.whl", hash = "sha256:8dd278a422499cd6b727e6ae4061c40b48fce8b76d1ccbf5d34fca9b7f925b0c"},
    {file = "tqdm-4.62.3.tar.gz", hash = "sha256:d359de7217506c9851b7869f3708d8ee53ed70a1b8edbba4dbcb47442592920d"},
]
transformers = [
    {file = "transformers-4.12.3-py3-none-any.whl", hash = "sha256:72af438227281db327afdad1d2674b1997d0abba1cfdca9204dcff84681ff652"},
    {file = "transformers-4.12.3.tar.gz", hash = "sha256:6072b969299b5989f4b236787f47162b59da77d827bacf33086b06fe69e7de6e"},
]
typer = [
    {file = "typer-0.3.2-py3-none-any.whl", hash = "sha256:ba58b920ce851b12a2d790143009fa00ac1d05b3ff3257061ff69dbdfc3d161b"},
    {file = "typer-0.3.2.tar.gz", hash = "sha256:5455d750122cff96745b0dec87368f56d023725a7ebc9d2e54dd23dc86816303"},
]
typing-extensions = [
    {file = "typing_extensions-3.10.0.2-py2-none-any.whl", hash = "sha256:d8226d10bc02a29bcc81df19a26e56a9647f8b0a6d4a83924139f4a8b01f17b7"},
    {file = "typing_extensions-3.10.0.2-py3-none-any.whl", hash = "sha256:f1d25edafde516b146ecd0613dabcc61409817af4766fbbcfb8d1ad4ec441a34"},
    {file = "typing_extensions-3.10.0.2.tar.gz", hash = "sha256:49f75d16ff11f1cd258e1b988ccff82a3ca5570217d7ad8c5f48205dd99a677e"},
]
uritemplate = [
    {file = "uritemplate-4.1.1-py2.py3-none-any.whl", hash = "sha256:830c08b8d99bdd312ea4ead05994a38e8936266f84b9a7878232db50b044e02e"},
    {file = "uritemplate-4.1.1.tar.gz", hash = "sha256:4346edfc5c3b79f694bccd6d6099a322bbeb628dbf2cd86eea55a456ce5124f0"},
]
urllib3 = [
    {file = "urllib3-1.25.11-py2.py3-none-any.whl", hash = "sha256:f5321fbe4bf3fefa0efd0bfe7fb14e90909eb62a48ccda331726b4319897dd5e"},
    {file = "urllib3-1.25.11.tar.gz", hash = "sha256:8d7eaa5a82a1cac232164990f04874c594c9453ec55eef02eab885aa02fc17a2"},
]
virtualenv = [
    {file = "virtualenv-20.10.0-py2.py3-none-any.whl", hash = "sha256:4b02e52a624336eece99c96e3ab7111f469c24ba226a53ec474e8e787b365814"},
    {file = "virtualenv-20.10.0.tar.gz", hash = "sha256:576d05b46eace16a9c348085f7d0dc8ef28713a2cabaa1cf0aea41e8f12c9218"},
]
wandb = [
    {file = "wandb-0.10.33-py2.py3-none-any.whl", hash = "sha256:84f111e31cc4d6e95dcb62028c0c2a9fed7cdf0f8c563d86438aeadcf6d5f495"},
    {file = "wandb-0.10.33.tar.gz", hash = "sha256:ee69d4e251ae55e73d7d8b1a88b5629a588c820cce8dc8d5f5da15ac298556a7"},
]
wasabi = [
    {file = "wasabi-0.8.2-py3-none-any.whl", hash = "sha256:a493e09d86109ec6d9e70d040472f9facc44634d4ae6327182f94091ca73a490"},
    {file = "wasabi-0.8.2.tar.gz", hash = "sha256:b4a36aaa9ca3a151f0c558f269d442afbb3526f0160fd541acd8a0d5e5712054"},
]
wcwidth = [
    {file = "wcwidth-0.2.5-py2.py3-none-any.whl", hash = "sha256:beb4802a9cebb9144e99086eff703a642a13d6a0052920003a230f3294bbe784"},
    {file = "wcwidth-0.2.5.tar.gz", hash = "sha256:c4d647b99872929fdb7bdcaa4fbe7f01413ed3d98077df798530e5b04f116c83"},
]
werkzeug = [
    {file = "Werkzeug-2.0.2-py3-none-any.whl", hash = "sha256:63d3dc1cf60e7b7e35e97fa9861f7397283b75d765afcaefd993d6046899de8f"},
    {file = "Werkzeug-2.0.2.tar.gz", hash = "sha256:aa2bb6fc8dee8d6c504c0ac1e7f5f7dc5810a9903e793b6f715a9f015bdadb9a"},
]
wikipedia = [
    {file = "wikipedia-1.4.0.tar.gz", hash = "sha256:db0fad1829fdd441b1852306e9856398204dc0786d2996dd2e0c8bb8e26133b2"},
]
xxhash = [
    {file = "xxhash-2.0.2-cp27-cp27m-macosx_10_9_x86_64.whl", hash = "sha256:dac3b94881b943bbe418f5829128b9c48f69a66f816ef8b72ee0129d676dbd7c"},
    {file = "xxhash-2.0.2-cp27-cp27m-manylinux1_i686.whl", hash = "sha256:43fd97f332bd581639bb99fe8f09f7e9113d49cad4d21bef0620867f92c802c6"},
    {file = "xxhash-2.0.2-cp27-cp27m-manylinux1_x86_64.whl", hash = "sha256:6e5058c3fa5b42ded9a303f1a5a42d3ff732cb54c108424c63e993fc3379513c"},
    {file = "xxhash-2.0.2-cp27-cp27m-manylinux2010_i686.whl", hash = "sha256:dfacce97a3ccb46089e358ceaeca9300298511673bf87596da66882af386f6c7"},
    {file = "xxhash-2.0.2-cp27-cp27m-manylinux2010_x86_64.whl", hash = "sha256:1dfa115c8e07b3e1d94ebd60a6d6ee16ea692efb890e245addb0d33b47ee1dee"},
    {file = "xxhash-2.0.2-cp27-cp27m-win32.whl", hash = "sha256:fb28b0313c7582225373f343635674231518452331a9bdea8261d0e27b48594f"},
    {file = "xxhash-2.0.2-cp27-cp27m-win_amd64.whl", hash = "sha256:427851234a87bfe6636c90b89bd65b7ca913befff3c7bcd92a3568e635fccc92"},
    {file = "xxhash-2.0.2-cp27-cp27mu-manylinux1_i686.whl", hash = "sha256:0b92a01dc8dcada8827de140a5df83c9e8e5c190ef8bf972c98ebbe0924ee044"},
    {file = "xxhash-2.0.2-cp27-cp27mu-manylinux1_x86_64.whl", hash = "sha256:676d6964b8a9bdaf737ae6836b886ab53b2863c6aa00d43952b130a6130d1bdc"},
    {file = "xxhash-2.0.2-cp27-cp27mu-manylinux2010_i686.whl", hash = "sha256:8362693a1ce5c1373f48f047470e7797ed17dfe5babc37ba7bef50d6e6f83a72"},
    {file = "xxhash-2.0.2-cp27-cp27mu-manylinux2010_x86_64.whl", hash = "sha256:515747159fccd23fc9d1b7afeaa8bd7fc36884188b47491713d22032c5f9e502"},
    {file = "xxhash-2.0.2-cp35-cp35m-macosx_10_9_x86_64.whl", hash = "sha256:e1787b9cea43f256f8d06c8429999d386a9da9cb000c265a4dde48dd08242528"},
    {file = "xxhash-2.0.2-cp35-cp35m-manylinux1_i686.whl", hash = "sha256:d47ab1245ee4c7e6fc424ad990e4d7cfe0f206d617efe990fea34000a9242102"},
    {file = "xxhash-2.0.2-cp35-cp35m-manylinux1_x86_64.whl", hash = "sha256:81ec049f4936a49311e1fc58036d7d682b5c83d6d16ba1c852a981588c90e027"},
    {file = "xxhash-2.0.2-cp35-cp35m-manylinux2010_i686.whl", hash = "sha256:df71aeedee74eaf670d1243b6722c8c77626f3b6e6cf2cd79f2e336b151749cd"},
    {file = "xxhash-2.0.2-cp35-cp35m-manylinux2010_x86_64.whl", hash = "sha256:a922315c8e20dae0d35e54b49fd7ee348fe0a5e2fd8ec02f6a74140e063fcdb3"},
    {file = "xxhash-2.0.2-cp35-cp35m-manylinux2014_aarch64.whl", hash = "sha256:22ddd484cd92d138feeec556387894b8ec529bab7f2feb3a177eb84baadee8c1"},
    {file = "xxhash-2.0.2-cp35-cp35m-win32.whl", hash = "sha256:b4964e7ddca1ef9d7addef40a9f5eaa97aeda367c1d895e392533c0d2f9c3b8e"},
    {file = "xxhash-2.0.2-cp35-cp35m-win_amd64.whl", hash = "sha256:6077fdb44f68920c4ac8e2f34b2a107c9a218f00a698253c824a0c6c1b9622a3"},
    {file = "xxhash-2.0.2-cp36-cp36m-macosx_10_9_x86_64.whl", hash = "sha256:04ae5706ddfe0fd2b46cd0b6487d3edae7e724e27d732b055ffd0f9539c4afc5"},
    {file = "xxhash-2.0.2-cp36-cp36m-manylinux1_i686.whl", hash = "sha256:c4a892bc47b6ea92bbb82499a81882548ce990d62c1862b3834f1f70e8cf4423"},
    {file = "xxhash-2.0.2-cp36-cp36m-manylinux1_x86_64.whl", hash = "sha256:57d43ce9594676b503c0a0a383481cb4e5cf736f88970bd41849fe15a68a5d48"},
    {file = "xxhash-2.0.2-cp36-cp36m-manylinux2010_i686.whl", hash = "sha256:c2e44d162c3361392dbde736ee8ba3d1a414f63e32be6c71186f2b0654559d26"},
    {file = "xxhash-2.0.2-cp36-cp36m-manylinux2010_x86_64.whl", hash = "sha256:0beb79835ca47af257f8126fccd9d5e0ba56ba7d39dab6f6b5a7acea4d8ac4b5"},
    {file = "xxhash-2.0.2-cp36-cp36m-manylinux2014_aarch64.whl", hash = "sha256:f2bef10c417c4667310cc240d49e521e6b5fc90c4ff77a1ec78649869685e8d3"},
    {file = "xxhash-2.0.2-cp36-cp36m-win32.whl", hash = "sha256:9b6bb1bd34a6365c790c328a604ec5a628059fef6e4486380caa89bc12787a6e"},
    {file = "xxhash-2.0.2-cp36-cp36m-win_amd64.whl", hash = "sha256:4243dbeb1ce09d359289844f0c54676343857fdc6a092184aea159fecdf6d9f3"},
    {file = "xxhash-2.0.2-cp37-cp37m-macosx_10_9_x86_64.whl", hash = "sha256:71b38300e1803ab32ee787f89cdbc032b46ac5834eca9109d8fb576ae1a31741"},
    {file = "xxhash-2.0.2-cp37-cp37m-manylinux1_i686.whl", hash = "sha256:a8a68d117178f15c96cb9ae2613f53db94e0fdb34ffc69c7ab600c899c7a966c"},
    {file = "xxhash-2.0.2-cp37-cp37m-manylinux1_x86_64.whl", hash = "sha256:dd9c72520f790ce6eaa535cdad1a53ded22deab43766cfa7cef42834a9a65561"},
    {file = "xxhash-2.0.2-cp37-cp37m-manylinux2010_i686.whl", hash = "sha256:f95adf6091fa13ce19fab21fadb8d07210822320568d24a6405d6b557afc0411"},
    {file = "xxhash-2.0.2-cp37-cp37m-manylinux2010_x86_64.whl", hash = "sha256:00aaf882036d2a0fa7652cf9aeaaf2ad077b784c09ef8d60f5d97ebf0d47ffa1"},
    {file = "xxhash-2.0.2-cp37-cp37m-manylinux2014_aarch64.whl", hash = "sha256:bb8c0efad20da40da1aa56f36b929b965d1adede8a1d5b37b702d378a683e0dd"},
    {file = "xxhash-2.0.2-cp37-cp37m-win32.whl", hash = "sha256:6fc0b8c21a181b771e1f0c25eb8a0a241af0126f1fc19f4c3cde7233de91326f"},
    {file = "xxhash-2.0.2-cp37-cp37m-win_amd64.whl", hash = "sha256:b232b47a3aa825e0df14b1bd3e051dd327c8539e382728ddb81997d26de5256a"},
    {file = "xxhash-2.0.2-cp38-cp38-macosx_10_9_x86_64.whl", hash = "sha256:dc328d3d635ec851d6befdf6ced2134d587d3be973dbbbc489da24c0c88ecb01"},
    {file = "xxhash-2.0.2-cp38-cp38-manylinux1_i686.whl", hash = "sha256:9e6e5e095417060bed45119c510d5bc846b62e2a8218cb3e5a19b3ccf12e4c18"},
    {file = "xxhash-2.0.2-cp38-cp38-manylinux1_x86_64.whl", hash = "sha256:b4b7d4d19c125738c5fc48356505dfbd63b3cdf826dd868a1b80a73de48729b7"},
    {file = "xxhash-2.0.2-cp38-cp38-manylinux2010_i686.whl", hash = "sha256:686fcf2aff041df65470eccc7dcea5e7e77cfad99efcaba0c6f58bbd81846e10"},
    {file = "xxhash-2.0.2-cp38-cp38-manylinux2010_x86_64.whl", hash = "sha256:cb3a196fd1d55ce86b1123cbf3ef6603f80f4d0b46541412bb5056b0563ef384"},
    {file = "xxhash-2.0.2-cp38-cp38-manylinux2014_aarch64.whl", hash = "sha256:68d067427f2c6f7b3014e28bf4794b0876ab5f6366b53e1d6f59d275b4f19a8d"},
    {file = "xxhash-2.0.2-cp38-cp38-win32.whl", hash = "sha256:73649555656dd17e809b9b3c54855f4f72144024b0e6395cd37b5395fa0f48c3"},
    {file = "xxhash-2.0.2-cp38-cp38-win_amd64.whl", hash = "sha256:dafd1066c99d448a7a1226f10766b61ff752aaad8a4392e4cae30aafefa6fff5"},
    {file = "xxhash-2.0.2-cp39-cp39-macosx_10_9_x86_64.whl", hash = "sha256:eb1e9e347c9810a272154814cf5ce33a6c3ac7d0d7cbcb066e92dd5f9fa4db8f"},
    {file = "xxhash-2.0.2-cp39-cp39-manylinux1_i686.whl", hash = "sha256:ebff22f1783f641c6c2b313bfc44d6cc620c17409ec512e67c7c6de809155880"},
    {file = "xxhash-2.0.2-cp39-cp39-manylinux1_x86_64.whl", hash = "sha256:b7640e043ac6e0f503eadb108e6971d69b0c95c23fbcac3e5632578f9f906050"},
    {file = "xxhash-2.0.2-cp39-cp39-manylinux2010_i686.whl", hash = "sha256:db2352d375e6594620c462c029d3c1a1b18ff7168e470657e354f1b8b332d9dd"},
    {file = "xxhash-2.0.2-cp39-cp39-manylinux2010_x86_64.whl", hash = "sha256:f49dbd3b8e4cc13f2df92fb3db39204e3258105a212e23784cbb340e415ae8ed"},
    {file = "xxhash-2.0.2-cp39-cp39-manylinux2014_aarch64.whl", hash = "sha256:e70059c5cc8f0cecd16d8cb0263de8f317239cabee3fa4af35c0a1ddaed2110e"},
    {file = "xxhash-2.0.2-cp39-cp39-win32.whl", hash = "sha256:a0199a07a264be96ed658ba3b4e9ee58a3c678e51a18e134e2518cf1a8171e18"},
    {file = "xxhash-2.0.2-cp39-cp39-win_amd64.whl", hash = "sha256:173d3f662dc88de734bd622e46a3bbac6fd00e957b3e098fa8b75b141aa4354e"},
    {file = "xxhash-2.0.2-pp27-pypy_73-macosx_10_9_x86_64.whl", hash = "sha256:e94fdff9b102ca7c0969230d209f7ce17020db17a89d026ac45d8ffb9e4929ec"},
    {file = "xxhash-2.0.2-pp27-pypy_73-manylinux1_x86_64.whl", hash = "sha256:d7175cd7f490aae742d18eb9b519e74180958f88fa8ff47091727b3efb57bfbf"},
    {file = "xxhash-2.0.2-pp27-pypy_73-manylinux2010_x86_64.whl", hash = "sha256:d707d2a053a5d55ccd2e59d7a228636cafeebb44c9ac3ca1c088f4d384c8c3a9"},
    {file = "xxhash-2.0.2-pp27-pypy_73-win32.whl", hash = "sha256:dad190caa293abbb39d96b4a09f121fc971d81eb19c96e4e0db89a99a7d59b93"},
    {file = "xxhash-2.0.2-pp36-pypy36_pp73-macosx_10_9_x86_64.whl", hash = "sha256:5dc3da5fa855dd8e35f24d20fabfcd29c0b3ac85a14dc2c329c029971ae4eeb7"},
    {file = "xxhash-2.0.2-pp36-pypy36_pp73-manylinux1_x86_64.whl", hash = "sha256:17a3b0a2ff20879ed5c9d9c178349e9c6257db11b193e4103282d7a78ef9cb08"},
    {file = "xxhash-2.0.2-pp36-pypy36_pp73-manylinux2010_x86_64.whl", hash = "sha256:c75f8375c80c3815f49a744ef1a8303577757eb9a2dc53bed33d9318b760fec6"},
    {file = "xxhash-2.0.2-pp36-pypy36_pp73-win32.whl", hash = "sha256:eb2670ed6c435189aeb479bfff990e00b849ae0ff49945632db74b2a2a08d192"},
    {file = "xxhash-2.0.2-pp37-pypy37_pp73-macosx_10_9_x86_64.whl", hash = "sha256:ff518ec1bd7cc33218f8f3325848c56e9c73c5df30138a64a89dd65ab1e1ffb5"},
    {file = "xxhash-2.0.2-pp37-pypy37_pp73-manylinux1_x86_64.whl", hash = "sha256:c4a0806ffb33c9d892b5565fa010c252c7e0f4d01ded901a637dfede624e4d0c"},
    {file = "xxhash-2.0.2-pp37-pypy37_pp73-manylinux2010_x86_64.whl", hash = "sha256:fdfac2014301da79cebcd8f9535c875f63242fe404d741cec5f70f400cc6a561"},
    {file = "xxhash-2.0.2-pp37-pypy37_pp73-win32.whl", hash = "sha256:357f6a52bd18a80635cf4c83f648c42fa0609713b4183929ed019f7627af4b68"},
    {file = "xxhash-2.0.2.tar.gz", hash = "sha256:b7bead8cf6210eadf9cecf356e17af794f57c0939a3d420a00d87ea652f87b49"},
]
yarl = [
    {file = "yarl-1.7.2-cp310-cp310-macosx_10_9_universal2.whl", hash = "sha256:f2a8508f7350512434e41065684076f640ecce176d262a7d54f0da41d99c5a95"},
    {file = "yarl-1.7.2-cp310-cp310-macosx_10_9_x86_64.whl", hash = "sha256:da6df107b9ccfe52d3a48165e48d72db0eca3e3029b5b8cb4fe6ee3cb870ba8b"},
    {file = "yarl-1.7.2-cp310-cp310-macosx_11_0_arm64.whl", hash = "sha256:a1d0894f238763717bdcfea74558c94e3bc34aeacd3351d769460c1a586a8b05"},
    {file = "yarl-1.7.2-cp310-cp310-manylinux_2_17_aarch64.manylinux2014_aarch64.whl", hash = "sha256:dfe4b95b7e00c6635a72e2d00b478e8a28bfb122dc76349a06e20792eb53a523"},
    {file = "yarl-1.7.2-cp310-cp310-manylinux_2_17_ppc64le.manylinux2014_ppc64le.whl", hash = "sha256:c145ab54702334c42237a6c6c4cc08703b6aa9b94e2f227ceb3d477d20c36c63"},
    {file = "yarl-1.7.2-cp310-cp310-manylinux_2_17_s390x.manylinux2014_s390x.whl", hash = "sha256:1ca56f002eaf7998b5fcf73b2421790da9d2586331805f38acd9997743114e98"},
    {file = "yarl-1.7.2-cp310-cp310-manylinux_2_5_i686.manylinux1_i686.manylinux_2_12_i686.manylinux2010_i686.whl", hash = "sha256:1d3d5ad8ea96bd6d643d80c7b8d5977b4e2fb1bab6c9da7322616fd26203d125"},
    {file = "yarl-1.7.2-cp310-cp310-manylinux_2_5_x86_64.manylinux1_x86_64.manylinux_2_12_x86_64.manylinux2010_x86_64.whl", hash = "sha256:167ab7f64e409e9bdd99333fe8c67b5574a1f0495dcfd905bc7454e766729b9e"},
    {file = "yarl-1.7.2-cp310-cp310-musllinux_1_1_aarch64.whl", hash = "sha256:95a1873b6c0dd1c437fb3bb4a4aaa699a48c218ac7ca1e74b0bee0ab16c7d60d"},
    {file = "yarl-1.7.2-cp310-cp310-musllinux_1_1_i686.whl", hash = "sha256:6152224d0a1eb254f97df3997d79dadd8bb2c1a02ef283dbb34b97d4f8492d23"},
    {file = "yarl-1.7.2-cp310-cp310-musllinux_1_1_ppc64le.whl", hash = "sha256:5bb7d54b8f61ba6eee541fba4b83d22b8a046b4ef4d8eb7f15a7e35db2e1e245"},
    {file = "yarl-1.7.2-cp310-cp310-musllinux_1_1_s390x.whl", hash = "sha256:9c1f083e7e71b2dd01f7cd7434a5f88c15213194df38bc29b388ccdf1492b739"},
    {file = "yarl-1.7.2-cp310-cp310-musllinux_1_1_x86_64.whl", hash = "sha256:f44477ae29025d8ea87ec308539f95963ffdc31a82f42ca9deecf2d505242e72"},
    {file = "yarl-1.7.2-cp310-cp310-win32.whl", hash = "sha256:cff3ba513db55cc6a35076f32c4cdc27032bd075c9faef31fec749e64b45d26c"},
    {file = "yarl-1.7.2-cp310-cp310-win_amd64.whl", hash = "sha256:c9c6d927e098c2d360695f2e9d38870b2e92e0919be07dbe339aefa32a090265"},
    {file = "yarl-1.7.2-cp36-cp36m-macosx_10_9_x86_64.whl", hash = "sha256:9b4c77d92d56a4c5027572752aa35082e40c561eec776048330d2907aead891d"},
    {file = "yarl-1.7.2-cp36-cp36m-manylinux_2_17_aarch64.manylinux2014_aarch64.whl", hash = "sha256:c01a89a44bb672c38f42b49cdb0ad667b116d731b3f4c896f72302ff77d71656"},
    {file = "yarl-1.7.2-cp36-cp36m-manylinux_2_17_ppc64le.manylinux2014_ppc64le.whl", hash = "sha256:c19324a1c5399b602f3b6e7db9478e5b1adf5cf58901996fc973fe4fccd73eed"},
    {file = "yarl-1.7.2-cp36-cp36m-manylinux_2_17_s390x.manylinux2014_s390x.whl", hash = "sha256:3abddf0b8e41445426d29f955b24aeecc83fa1072be1be4e0d194134a7d9baee"},
    {file = "yarl-1.7.2-cp36-cp36m-manylinux_2_5_i686.manylinux1_i686.manylinux_2_12_i686.manylinux2010_i686.whl", hash = "sha256:6a1a9fe17621af43e9b9fcea8bd088ba682c8192d744b386ee3c47b56eaabb2c"},
    {file = "yarl-1.7.2-cp36-cp36m-manylinux_2_5_x86_64.manylinux1_x86_64.manylinux_2_12_x86_64.manylinux2010_x86_64.whl", hash = "sha256:8b0915ee85150963a9504c10de4e4729ae700af11df0dc5550e6587ed7891e92"},
    {file = "yarl-1.7.2-cp36-cp36m-musllinux_1_1_aarch64.whl", hash = "sha256:29e0656d5497733dcddc21797da5a2ab990c0cb9719f1f969e58a4abac66234d"},
    {file = "yarl-1.7.2-cp36-cp36m-musllinux_1_1_i686.whl", hash = "sha256:bf19725fec28452474d9887a128e98dd67eee7b7d52e932e6949c532d820dc3b"},
    {file = "yarl-1.7.2-cp36-cp36m-musllinux_1_1_ppc64le.whl", hash = "sha256:d6f3d62e16c10e88d2168ba2d065aa374e3c538998ed04996cd373ff2036d64c"},
    {file = "yarl-1.7.2-cp36-cp36m-musllinux_1_1_s390x.whl", hash = "sha256:ac10bbac36cd89eac19f4e51c032ba6b412b3892b685076f4acd2de18ca990aa"},
    {file = "yarl-1.7.2-cp36-cp36m-musllinux_1_1_x86_64.whl", hash = "sha256:aa32aaa97d8b2ed4e54dc65d241a0da1c627454950f7d7b1f95b13985afd6c5d"},
    {file = "yarl-1.7.2-cp36-cp36m-win32.whl", hash = "sha256:87f6e082bce21464857ba58b569370e7b547d239ca22248be68ea5d6b51464a1"},
    {file = "yarl-1.7.2-cp36-cp36m-win_amd64.whl", hash = "sha256:ac35ccde589ab6a1870a484ed136d49a26bcd06b6a1c6397b1967ca13ceb3913"},
    {file = "yarl-1.7.2-cp37-cp37m-macosx_10_9_x86_64.whl", hash = "sha256:a467a431a0817a292121c13cbe637348b546e6ef47ca14a790aa2fa8cc93df63"},
    {file = "yarl-1.7.2-cp37-cp37m-manylinux_2_17_aarch64.manylinux2014_aarch64.whl", hash = "sha256:6ab0c3274d0a846840bf6c27d2c60ba771a12e4d7586bf550eefc2df0b56b3b4"},
    {file = "yarl-1.7.2-cp37-cp37m-manylinux_2_17_ppc64le.manylinux2014_ppc64le.whl", hash = "sha256:d260d4dc495c05d6600264a197d9d6f7fc9347f21d2594926202fd08cf89a8ba"},
    {file = "yarl-1.7.2-cp37-cp37m-manylinux_2_17_s390x.manylinux2014_s390x.whl", hash = "sha256:fc4dd8b01a8112809e6b636b00f487846956402834a7fd59d46d4f4267181c41"},
    {file = "yarl-1.7.2-cp37-cp37m-manylinux_2_5_i686.manylinux1_i686.manylinux_2_12_i686.manylinux2010_i686.whl", hash = "sha256:c1164a2eac148d85bbdd23e07dfcc930f2e633220f3eb3c3e2a25f6148c2819e"},
    {file = "yarl-1.7.2-cp37-cp37m-manylinux_2_5_x86_64.manylinux1_x86_64.manylinux_2_12_x86_64.manylinux2010_x86_64.whl", hash = "sha256:67e94028817defe5e705079b10a8438b8cb56e7115fa01640e9c0bb3edf67332"},
    {file = "yarl-1.7.2-cp37-cp37m-musllinux_1_1_aarch64.whl", hash = "sha256:89ccbf58e6a0ab89d487c92a490cb5660d06c3a47ca08872859672f9c511fc52"},
    {file = "yarl-1.7.2-cp37-cp37m-musllinux_1_1_i686.whl", hash = "sha256:8cce6f9fa3df25f55521fbb5c7e4a736683148bcc0c75b21863789e5185f9185"},
    {file = "yarl-1.7.2-cp37-cp37m-musllinux_1_1_ppc64le.whl", hash = "sha256:211fcd65c58bf250fb994b53bc45a442ddc9f441f6fec53e65de8cba48ded986"},
    {file = "yarl-1.7.2-cp37-cp37m-musllinux_1_1_s390x.whl", hash = "sha256:c10ea1e80a697cf7d80d1ed414b5cb8f1eec07d618f54637067ae3c0334133c4"},
    {file = "yarl-1.7.2-cp37-cp37m-musllinux_1_1_x86_64.whl", hash = "sha256:52690eb521d690ab041c3919666bea13ab9fbff80d615ec16fa81a297131276b"},
    {file = "yarl-1.7.2-cp37-cp37m-win32.whl", hash = "sha256:695ba021a9e04418507fa930d5f0704edbce47076bdcfeeaba1c83683e5649d1"},
    {file = "yarl-1.7.2-cp37-cp37m-win_amd64.whl", hash = "sha256:c17965ff3706beedafd458c452bf15bac693ecd146a60a06a214614dc097a271"},
    {file = "yarl-1.7.2-cp38-cp38-macosx_10_9_universal2.whl", hash = "sha256:fce78593346c014d0d986b7ebc80d782b7f5e19843ca798ed62f8e3ba8728576"},
    {file = "yarl-1.7.2-cp38-cp38-macosx_10_9_x86_64.whl", hash = "sha256:c2a1ac41a6aa980db03d098a5531f13985edcb451bcd9d00670b03129922cd0d"},
    {file = "yarl-1.7.2-cp38-cp38-macosx_11_0_arm64.whl", hash = "sha256:39d5493c5ecd75c8093fa7700a2fb5c94fe28c839c8e40144b7ab7ccba6938c8"},
    {file = "yarl-1.7.2-cp38-cp38-manylinux_2_17_aarch64.manylinux2014_aarch64.whl", hash = "sha256:1eb6480ef366d75b54c68164094a6a560c247370a68c02dddb11f20c4c6d3c9d"},
    {file = "yarl-1.7.2-cp38-cp38-manylinux_2_17_ppc64le.manylinux2014_ppc64le.whl", hash = "sha256:5ba63585a89c9885f18331a55d25fe81dc2d82b71311ff8bd378fc8004202ff6"},
    {file = "yarl-1.7.2-cp38-cp38-manylinux_2_17_s390x.manylinux2014_s390x.whl", hash = "sha256:e39378894ee6ae9f555ae2de332d513a5763276a9265f8e7cbaeb1b1ee74623a"},
    {file = "yarl-1.7.2-cp38-cp38-manylinux_2_5_i686.manylinux1_i686.manylinux_2_12_i686.manylinux2010_i686.whl", hash = "sha256:c0910c6b6c31359d2f6184828888c983d54d09d581a4a23547a35f1d0b9484b1"},
    {file = "yarl-1.7.2-cp38-cp38-manylinux_2_5_x86_64.manylinux1_x86_64.manylinux_2_12_x86_64.manylinux2010_x86_64.whl", hash = "sha256:6feca8b6bfb9eef6ee057628e71e1734caf520a907b6ec0d62839e8293e945c0"},
    {file = "yarl-1.7.2-cp38-cp38-musllinux_1_1_aarch64.whl", hash = "sha256:8300401dc88cad23f5b4e4c1226f44a5aa696436a4026e456fe0e5d2f7f486e6"},
    {file = "yarl-1.7.2-cp38-cp38-musllinux_1_1_i686.whl", hash = "sha256:788713c2896f426a4e166b11f4ec538b5736294ebf7d5f654ae445fd44270832"},
    {file = "yarl-1.7.2-cp38-cp38-musllinux_1_1_ppc64le.whl", hash = "sha256:fd547ec596d90c8676e369dd8a581a21227fe9b4ad37d0dc7feb4ccf544c2d59"},
    {file = "yarl-1.7.2-cp38-cp38-musllinux_1_1_s390x.whl", hash = "sha256:737e401cd0c493f7e3dd4db72aca11cfe069531c9761b8ea474926936b3c57c8"},
    {file = "yarl-1.7.2-cp38-cp38-musllinux_1_1_x86_64.whl", hash = "sha256:baf81561f2972fb895e7844882898bda1eef4b07b5b385bcd308d2098f1a767b"},
    {file = "yarl-1.7.2-cp38-cp38-win32.whl", hash = "sha256:ede3b46cdb719c794427dcce9d8beb4abe8b9aa1e97526cc20de9bd6583ad1ef"},
    {file = "yarl-1.7.2-cp38-cp38-win_amd64.whl", hash = "sha256:cc8b7a7254c0fc3187d43d6cb54b5032d2365efd1df0cd1749c0c4df5f0ad45f"},
    {file = "yarl-1.7.2-cp39-cp39-macosx_10_9_universal2.whl", hash = "sha256:580c1f15500e137a8c37053e4cbf6058944d4c114701fa59944607505c2fe3a0"},
    {file = "yarl-1.7.2-cp39-cp39-macosx_10_9_x86_64.whl", hash = "sha256:3ec1d9a0d7780416e657f1e405ba35ec1ba453a4f1511eb8b9fbab81cb8b3ce1"},
    {file = "yarl-1.7.2-cp39-cp39-macosx_11_0_arm64.whl", hash = "sha256:3bf8cfe8856708ede6a73907bf0501f2dc4e104085e070a41f5d88e7faf237f3"},
    {file = "yarl-1.7.2-cp39-cp39-manylinux_2_17_aarch64.manylinux2014_aarch64.whl", hash = "sha256:1be4bbb3d27a4e9aa5f3df2ab61e3701ce8fcbd3e9846dbce7c033a7e8136746"},
    {file = "yarl-1.7.2-cp39-cp39-manylinux_2_17_ppc64le.manylinux2014_ppc64le.whl", hash = "sha256:534b047277a9a19d858cde163aba93f3e1677d5acd92f7d10ace419d478540de"},
    {file = "yarl-1.7.2-cp39-cp39-manylinux_2_17_s390x.manylinux2014_s390x.whl", hash = "sha256:c6ddcd80d79c96eb19c354d9dca95291589c5954099836b7c8d29278a7ec0bda"},
    {file = "yarl-1.7.2-cp39-cp39-manylinux_2_5_i686.manylinux1_i686.manylinux_2_12_i686.manylinux2010_i686.whl", hash = "sha256:9bfcd43c65fbb339dc7086b5315750efa42a34eefad0256ba114cd8ad3896f4b"},
    {file = "yarl-1.7.2-cp39-cp39-manylinux_2_5_x86_64.manylinux1_x86_64.manylinux_2_12_x86_64.manylinux2010_x86_64.whl", hash = "sha256:f64394bd7ceef1237cc604b5a89bf748c95982a84bcd3c4bbeb40f685c810794"},
    {file = "yarl-1.7.2-cp39-cp39-musllinux_1_1_aarch64.whl", hash = "sha256:044daf3012e43d4b3538562da94a88fb12a6490652dbc29fb19adfa02cf72eac"},
    {file = "yarl-1.7.2-cp39-cp39-musllinux_1_1_i686.whl", hash = "sha256:368bcf400247318382cc150aaa632582d0780b28ee6053cd80268c7e72796dec"},
    {file = "yarl-1.7.2-cp39-cp39-musllinux_1_1_ppc64le.whl", hash = "sha256:bab827163113177aee910adb1f48ff7af31ee0289f434f7e22d10baf624a6dfe"},
    {file = "yarl-1.7.2-cp39-cp39-musllinux_1_1_s390x.whl", hash = "sha256:0cba38120db72123db7c58322fa69e3c0efa933040ffb586c3a87c063ec7cae8"},
    {file = "yarl-1.7.2-cp39-cp39-musllinux_1_1_x86_64.whl", hash = "sha256:59218fef177296451b23214c91ea3aba7858b4ae3306dde120224cfe0f7a6ee8"},
    {file = "yarl-1.7.2-cp39-cp39-win32.whl", hash = "sha256:1edc172dcca3f11b38a9d5c7505c83c1913c0addc99cd28e993efeaafdfaa18d"},
    {file = "yarl-1.7.2-cp39-cp39-win_amd64.whl", hash = "sha256:797c2c412b04403d2da075fb93c123df35239cd7b4cc4e0cd9e5839b73f52c58"},
    {file = "yarl-1.7.2.tar.gz", hash = "sha256:45399b46d60c253327a460e99856752009fcee5f5d3c80b2f7c0cae1c38d56dd"},
]<|MERGE_RESOLUTION|>--- conflicted
+++ resolved
@@ -1655,21 +1655,20 @@
 python-versions = ">=3.6"
 
 [[package]]
-<<<<<<< HEAD
 name = "soupsieve"
 version = "2.3.1"
 description = "A modern CSS selector implementation for Beautiful Soup."
 category = "main"
 optional = false
 python-versions = ">=3.6"
-=======
+
+[[package]]
 name = "sortedcontainers"
 version = "2.4.0"
 description = "Sorted Containers -- Sorted List, Sorted Dict, Sorted Set"
 category = "main"
 optional = false
 python-versions = "*"
->>>>>>> 6a4b7f18
 
 [[package]]
 name = "spacy"
@@ -2132,11 +2131,7 @@
 [metadata]
 lock-version = "1.1"
 python-versions = "^3.9"
-<<<<<<< HEAD
 content-hash = "8da2cee4f805e3f7f9bee02cbfe9a5267ce06b042e5d0b189ac77dcc50c9bcbb"
-=======
-content-hash = "3bdc1361a10d87dc673731f899797c8aedecb6a56221da181d857ba0ef807f1c"
->>>>>>> 6a4b7f18
 
 [metadata.files]
 absl-py = [
@@ -3511,15 +3506,13 @@
     {file = "smmap-5.0.0-py3-none-any.whl", hash = "sha256:2aba19d6a040e78d8b09de5c57e96207b09ed71d8e55ce0959eeee6c8e190d94"},
     {file = "smmap-5.0.0.tar.gz", hash = "sha256:c840e62059cd3be204b0c9c9f74be2c09d5648eddd4580d9314c3ecde0b30936"},
 ]
-<<<<<<< HEAD
 soupsieve = [
     {file = "soupsieve-2.3.1-py3-none-any.whl", hash = "sha256:1a3cca2617c6b38c0343ed661b1fa5de5637f257d4fe22bd9f1338010a1efefb"},
     {file = "soupsieve-2.3.1.tar.gz", hash = "sha256:b8d49b1cd4f037c7082a9683dfa1801aa2597fb11c3a1155b7a5b94829b4f1f9"},
-=======
+]
 sortedcontainers = [
     {file = "sortedcontainers-2.4.0-py2.py3-none-any.whl", hash = "sha256:a163dcaede0f1c021485e957a39245190e74249897e2ae4b2aa38595db237ee0"},
     {file = "sortedcontainers-2.4.0.tar.gz", hash = "sha256:25caa5a06cc30b6b83d11423433f65d1f9d76c4c6a0c90e3379eaa43b9bfdb88"},
->>>>>>> 6a4b7f18
 ]
 spacy = [
     {file = "spacy-3.0.7-cp36-cp36m-macosx_10_9_x86_64.whl", hash = "sha256:bd0ecec5a9c86c9b8c24f82d2e71cd7d0d5bc71e4aa79f945e1e6e6860e28b85"},
